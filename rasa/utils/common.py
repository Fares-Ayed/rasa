import logging
import os
import shutil
import warnings
from types import TracebackType
from typing import Any, Callable, Dict, List, Optional, Text, Type

import rasa.core.utils
import rasa.utils.io
from rasa.cli import utils
from rasa.cli.utils import bcolors
from rasa.constants import (
    DEFAULT_LOG_LEVEL,
    DEFAULT_LOG_LEVEL_LIBRARIES,
    ENV_LOG_LEVEL,
    ENV_LOG_LEVEL_LIBRARIES,
    GLOBAL_USER_CONFIG_PATH,
)

logger = logging.getLogger(__name__)


class TempDirectoryPath(str):
    """Represents a path to an temporary directory. When used as a context
    manager, it erases the contents of the directory on exit.

    """

    def __enter__(self) -> "TempDirectoryPath":
        return self

    def __exit__(
        self,
        _exc: Optional[Type[BaseException]],
        _value: Optional[Exception],
        _tb: Optional[TracebackType],
    ) -> bool:
        if os.path.exists(self):
            shutil.rmtree(self)


def arguments_of(func: Callable) -> List[Text]:
    """Return the parameters of the function `func` as a list of names."""
    import inspect

    return list(inspect.signature(func).parameters.keys())


def read_global_config() -> Dict[Text, Any]:
    """Read global Rasa configuration."""
    # noinspection PyBroadException
    try:
        return rasa.utils.io.read_config_file(GLOBAL_USER_CONFIG_PATH)
    except Exception:
        # if things go south we pretend there is no config
        return {}


def set_log_level(log_level: Optional[int] = None):
    """Set log level of Rasa and Tensorflow either to the provided log level or
    to the log level specified in the environment variable 'LOG_LEVEL'. If none is set
    a default log level will be used."""
    import logging

    if not log_level:
        log_level = os.environ.get(ENV_LOG_LEVEL, DEFAULT_LOG_LEVEL)
        log_level = logging.getLevelName(log_level)

    logging.getLogger("rasa").setLevel(log_level)

    update_tensorflow_log_level()
    update_asyncio_log_level()
    update_apscheduler_log_level()
    update_socketio_log_level()

    os.environ[ENV_LOG_LEVEL] = logging.getLevelName(log_level)


def update_apscheduler_log_level() -> None:
    log_level = os.environ.get(ENV_LOG_LEVEL_LIBRARIES, DEFAULT_LOG_LEVEL_LIBRARIES)

    apscheduler_loggers = [
        "apscheduler",
        "apscheduler.scheduler",
        "apscheduler.executors",
        "apscheduler.executors.default",
    ]

    for logger_name in apscheduler_loggers:
        logging.getLogger(logger_name).setLevel(log_level)
        logging.getLogger(logger_name).propagate = False


def update_socketio_log_level() -> None:
    log_level = os.environ.get(ENV_LOG_LEVEL_LIBRARIES, DEFAULT_LOG_LEVEL_LIBRARIES)

    socketio_loggers = ["websockets.protocol", "engineio.server", "socketio.server"]

    for logger_name in socketio_loggers:
        logging.getLogger(logger_name).setLevel(log_level)
        logging.getLogger(logger_name).propagate = False


def update_tensorflow_log_level() -> None:
    """Set the log level of Tensorflow to the log level specified in the environment
    variable 'LOG_LEVEL_LIBRARIES'."""

    # Disables libvinfer, tensorRT, cuda, AVX2 and FMA warnings (CPU support). This variable needs to be set before the
    # first import since some warnings are raised on the first import.
    os.environ["TF_CPP_MIN_LOG_LEVEL"] = "2"

    import tensorflow as tf

    log_level = os.environ.get(ENV_LOG_LEVEL_LIBRARIES, DEFAULT_LOG_LEVEL_LIBRARIES)

    if log_level == "DEBUG":
        tf_log_level = tf.compat.v1.logging.DEBUG
    elif log_level == "INFO":
        tf_log_level = tf.compat.v1.logging.INFO
    elif log_level == "WARNING":
        tf_log_level = tf.compat.v1.logging.WARN
    else:
        tf_log_level = tf.compat.v1.logging.ERROR

    tf.compat.v1.logging.set_verbosity(tf_log_level)
    logging.getLogger("tensorflow").propagate = False


def update_sanic_log_level(log_file: Optional[Text] = None):
    """Set the log level of sanic loggers to the log level specified in the environment
    variable 'LOG_LEVEL_LIBRARIES'."""
    from sanic.log import logger, error_logger, access_logger

    log_level = os.environ.get(ENV_LOG_LEVEL_LIBRARIES, DEFAULT_LOG_LEVEL_LIBRARIES)

    logger.setLevel(log_level)
    error_logger.setLevel(log_level)
    access_logger.setLevel(log_level)

    logger.propagate = False
    error_logger.propagate = False
    access_logger.propagate = False

    if log_file is not None:
        formatter = logging.Formatter("%(asctime)s [%(levelname)-5.5s]  %(message)s")
        file_handler = logging.FileHandler(log_file)
        file_handler.setFormatter(formatter)

        logger.addHandler(file_handler)
        error_logger.addHandler(file_handler)
        access_logger.addHandler(file_handler)


def update_asyncio_log_level() -> None:
    """Set the log level of asyncio to the log level specified in the environment
    variable 'LOG_LEVEL_LIBRARIES'."""
    log_level = os.environ.get(ENV_LOG_LEVEL_LIBRARIES, DEFAULT_LOG_LEVEL_LIBRARIES)
    logging.getLogger("asyncio").setLevel(log_level)


def obtain_verbosity() -> int:
    """Returns a verbosity level according to the set log level."""
    log_level = os.environ.get(ENV_LOG_LEVEL, DEFAULT_LOG_LEVEL)

    verbosity = 0
    if log_level == "DEBUG":
        verbosity = 2
    if log_level == "INFO":
        verbosity = 1

    return verbosity


def is_logging_disabled() -> bool:
    """Returns true, if log level is set to WARNING or ERROR, false otherwise."""
    log_level = os.environ.get(ENV_LOG_LEVEL, DEFAULT_LOG_LEVEL)

    return log_level == "ERROR" or log_level == "WARNING"


def sort_list_of_dicts_by_first_key(dicts: List[Dict]) -> List[Dict]:
    """Sorts a list of dictionaries by their first key."""
    return sorted(dicts, key=lambda d: list(d.keys())[0])


# noinspection PyUnresolvedReferences
def class_from_module_path(
    module_path: Text, lookup_path: Optional[Text] = None
) -> Any:
    """Given the module name and path of a class, tries to retrieve the class.

    The loaded class can be used to instantiate new objects. """
    import importlib

    # load the module, will raise ImportError if module cannot be loaded
    if "." in module_path:
        module_name, _, class_name = module_path.rpartition(".")
        m = importlib.import_module(module_name)
        # get the class, will raise AttributeError if class cannot be found
        return getattr(m, class_name)
    else:
        module = globals().get(module_path, locals().get(module_path))
        if module is not None:
            return module

        if lookup_path:
            # last resort: try to import the class from the lookup path
            m = importlib.import_module(lookup_path)
            return getattr(m, module_path)
        else:
            raise ImportError(f"Cannot retrieve class from path {module_path}.")


def minimal_kwargs(
    kwargs: Dict[Text, Any], func: Callable, excluded_keys: Optional[List] = None
) -> Dict[Text, Any]:
    """Returns only the kwargs which are required by a function. Keys, contained in
    the exception list, are not included.

    Args:
        kwargs: All available kwargs.
        func: The function which should be called.
        excluded_keys: Keys to exclude from the result.

    Returns:
        Subset of kwargs which are accepted by `func`.

    """

    excluded_keys = excluded_keys or []

    possible_arguments = arguments_of(func)

    return {
        k: v
        for k, v in kwargs.items()
        if k in possible_arguments and k not in excluded_keys
    }


def write_global_config_value(name: Text, value: Any) -> None:
    """Read global Rasa configuration."""

    try:
        os.makedirs(os.path.dirname(GLOBAL_USER_CONFIG_PATH), exist_ok=True)

        c = read_global_config()
        c[name] = value
        rasa.core.utils.dump_obj_as_yaml_to_file(GLOBAL_USER_CONFIG_PATH, c)
    except Exception as e:
        logger.warning(f"Failed to write global config. Error: {e}. Skipping.")


def read_global_config_value(name: Text, unavailable_ok: bool = True) -> Any:
    """Read a value from the global Rasa configuration."""

    def not_found():
        if unavailable_ok:
            return None
        else:
            raise ValueError(f"Configuration '{name}' key not found.")

    if not os.path.exists(GLOBAL_USER_CONFIG_PATH):
        return not_found()

    c = read_global_config()

    if name in c:
        return c[name]
    else:
        return not_found()


def mark_as_experimental_feature(feature_name: Text) -> None:
    """Warns users that they are using an experimental feature."""

    logger.warning(
        f"The {feature_name} is currently experimental and might change or be "
        "removed in the future 🔬 Please share your feedback on it in the "
        "forum (https://forum.rasa.com) to help us make this feature "
        "ready for production."
    )


def lazy_property(function: Callable) -> Any:
    """Allows to avoid recomputing a property over and over.

    The result gets stored in a local var. Computation of the property
    will happen once, on the first call of the property. All
    succeeding calls will use the value stored in the private property."""

    attr_name = "_lazy_" + function.__name__

    @property
    def _lazyprop(self):
        if not hasattr(self, attr_name):
            setattr(self, attr_name, function(self))
        return getattr(self, attr_name)

    return _lazyprop


def raise_warning(
    message: Text,
    category: Optional[Type[Warning]] = None,
    docs: Optional[Text] = None,
    **kwargs: Any,
) -> None:
    """Emit a `warnings.warn` with sensible defaults and a colored warning msg."""

    original_formatter = warnings.formatwarning

    def should_show_source_line() -> bool:
        if "stacklevel" not in kwargs:
            if category == UserWarning or category is None:
                return False
            if category == FutureWarning:
                return False
        return True

    def formatwarning(
        message: Text,
        category: Optional[Type[Warning]],
        filename: Text,
        lineno: Optional[int],
        line: Optional[Text] = None,
    ):
        """Function to format a warning the standard way."""

        if not should_show_source_line():
            if docs:
                line = f"More info at {docs}"
            else:
                line = ""

        formatted_message = original_formatter(
            message, category, filename, lineno, line
        )
        return utils.wrap_with_color(formatted_message, color=bcolors.WARNING)

    if "stacklevel" not in kwargs:
        # try to set useful defaults for the most common warning categories
        if category == DeprecationWarning:
            kwargs["stacklevel"] = 3
<<<<<<< HEAD
        elif category in (UserWarning, FutureWarning):
            kwargs["stacklevel"] = 2
=======
        elif category == UserWarning:
            kwargs["stacklevel"] = 2
        elif category == FutureWarning:
            kwargs["stacklevel"] = 3
>>>>>>> 003403dc

    warnings.formatwarning = formatwarning
    warnings.warn(message, category=category, **kwargs)
    warnings.formatwarning = original_formatter<|MERGE_RESOLUTION|>--- conflicted
+++ resolved
@@ -342,15 +342,8 @@
         # try to set useful defaults for the most common warning categories
         if category == DeprecationWarning:
             kwargs["stacklevel"] = 3
-<<<<<<< HEAD
         elif category in (UserWarning, FutureWarning):
             kwargs["stacklevel"] = 2
-=======
-        elif category == UserWarning:
-            kwargs["stacklevel"] = 2
-        elif category == FutureWarning:
-            kwargs["stacklevel"] = 3
->>>>>>> 003403dc
 
     warnings.formatwarning = formatwarning
     warnings.warn(message, category=category, **kwargs)
