--- conflicted
+++ resolved
@@ -98,11 +98,7 @@
     ) -> List[List[Dict[Text, List["Features"]]]]:
         return [
             [
-<<<<<<< HEAD
-                self.state_featurizer.encode_entity(entity_data, interpreter)
-=======
                 self.state_featurizer.encode_entities(entity_data, interpreter)
->>>>>>> e0bec498
                 for entity_data in trackers_entities
             ]
             for trackers_entities in trackers_as_entities
