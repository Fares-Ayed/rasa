import argparse
import filecmp
import os
from pathlib import Path
from unittest.mock import Mock
import pytest
from collections import namedtuple
from typing import Callable, Text, Dict, List

from _pytest.monkeypatch import MonkeyPatch
from _pytest.pytester import RunResult, Testdir
from rasa.cli import data
from rasa.core.constants import (
    DEFAULT_NLU_FALLBACK_AMBIGUITY_THRESHOLD,
    DEFAULT_NLU_FALLBACK_THRESHOLD,
    DEFAULT_CORE_FALLBACK_THRESHOLD,
)
from rasa.shared.constants import LATEST_TRAINING_DATA_FORMAT_VERSION, DEFAULT_DATA_PATH
from rasa.shared.core.domain import Domain
from rasa.shared.importers.importer import TrainingDataImporter
from rasa.validator import Validator
import rasa.shared.utils.io


def test_data_split_nlu(run_in_simple_project: Callable[..., RunResult]):
    responses_yml = (
        "responses:\n"
        "  chitchat/ask_name:\n"
        "  - text: my name is Sara, Rasa's documentation bot!\n"
        "  chitchat/ask_weather:\n"
        "  - text: the weather is great!\n"
    )

    with open("data/responses.yml", "w") as f:
        f.write(responses_yml)

    run_in_simple_project(
        "data",
        "split",
        "nlu",
        "-u",
        "data/nlu.yml",
        "--training-fraction",
        "0.75",
        "--random-seed",
        "12345",
    )

    folder = Path("train_test_split")
    assert folder.exists()

    nlu_files = [folder / "test_data.yml", folder / "training_data.yml"]
    nlg_files = [folder / "nlg_test_data.yml", folder / "nlg_training_data.yml"]
    for yml_file in nlu_files:
        assert yml_file.exists(), f"{yml_file} file does not exist"
        nlu_data = rasa.shared.utils.io.read_yaml_file(yml_file)
        assert "version" in nlu_data
        assert nlu_data.get("nlu")

    for yml_file in nlg_files:
        assert yml_file.exists(), f"{yml_file} file does not exist"


def test_data_convert_nlu(run_in_simple_project: Callable[..., RunResult]):
    run_in_simple_project(
        "data",
        "convert",
        "nlu",
        "--data",
        "data/nlu.yml",
        "--out",
        "out_nlu_data.json",
        "-f",
        "json",
    )

    assert os.path.exists("out_nlu_data.json")


def test_data_split_help(run: Callable[..., RunResult]):
    output = run("data", "split", "nlu", "--help")

    help_text = """usage: rasa data split nlu [-h] [-v] [-vv] [--quiet] [-u NLU]
                           [--training-fraction TRAINING_FRACTION]
                           [--random-seed RANDOM_SEED] [--out OUT]"""

    lines = help_text.split("\n")
    # expected help text lines should appear somewhere in the output
    printed_help = set(output.outlines)
    for line in lines:
        assert line in printed_help


def test_data_convert_help(run: Callable[..., RunResult]):
    output = run("data", "convert", "nlu", "--help")

<<<<<<< HEAD
    help_text = """usage: rasa data convert nlu [-h] [-v] [-vv] [--quiet] [-f {json,md,yaml}]
                             [--data DATA [DATA ...]] [--out OUT]
                             [-l LANGUAGE]"""
=======
    help_text = """usage: rasa data convert nlu [-h] [-v] [-vv] [--quiet] [-f {json,yaml}] --data
                             DATA [DATA ...] [--out OUT] [-l LANGUAGE]"""
>>>>>>> 2e82c9ca

    lines = help_text.split("\n")
    # expected help text lines should appear somewhere in the output
    printed_help = set(output.outlines)
    for line in lines:
        assert line in printed_help


def test_data_validate_help(run: Callable[..., RunResult]):
    output = run("data", "validate", "--help")

    help_text = """usage: rasa data validate [-h] [-v] [-vv] [--quiet]
                          [--max-history MAX_HISTORY] [-c CONFIG]
                          [--fail-on-warnings] [-d DOMAIN]
                          [--data DATA [DATA ...]]
                          {stories} ..."""

    lines = help_text.split("\n")
    # expected help text lines should appear somewhere in the output
    printed_help = set(output.outlines)
    for line in lines:
        assert line in printed_help


def test_data_validate_stories_with_max_history_zero(monkeypatch: MonkeyPatch):
    parser = argparse.ArgumentParser()
    subparsers = parser.add_subparsers(help="Rasa commands")
    data.add_subparser(subparsers, parents=[])

    args = parser.parse_args(
        [
            "data",
            "validate",
            "stories",
            "--data",
            "data/test_moodbot/data",
            "--max-history",
            0,
        ]
    )

    def mock_from_importer(importer: TrainingDataImporter) -> Validator:
        return Mock()

    monkeypatch.setattr("rasa.validator.Validator.from_importer", mock_from_importer)

    with pytest.raises(argparse.ArgumentTypeError):
        data.validate_files(args)


@pytest.mark.parametrize(
    ("file_type", "data_type"), [("stories", "story"), ("rules", "rule")]
)
def test_validate_files_action_not_found_invalid_domain(
    file_type: Text, data_type: Text, tmp_path: Path
):
    file_name = tmp_path / f"{file_type}.yml"
    file_name.write_text(
        f"""
        version: "2.0"
        {file_type}:
        - {data_type}: test path
          steps:
          - intent: goodbye
          - action: action_test
        """
    )
    args = {
        "domain": "data/test_moodbot/domain.yml",
        "data": [file_name],
        "max_history": None,
        "config": None,
    }
    with pytest.raises(SystemExit):
        data.validate_files(namedtuple("Args", args.keys())(*args.values()))


def test_validate_files_form_slots_not_matching(tmp_path: Path):
    domain_file_name = tmp_path / "domain.yml"
    domain_file_name.write_text(
        """
        version: "2.0"
        forms:
          name_form:
            required_slots:
              first_name:
              - type: from_text
              last_name:
              - type: from_text
        slots:
             first_name:
                type: text
             last_nam:
                type: text
        """
    )
    args = {
        "domain": domain_file_name,
        "data": None,
        "max_history": None,
        "config": None,
    }
    with pytest.raises(SystemExit):
        data.validate_files(namedtuple("Args", args.keys())(*args.values()))


def test_validate_files_exit_early():
    with pytest.raises(SystemExit) as pytest_e:
        args = {
            "domain": "data/test_domains/duplicate_intents.yml",
            "data": None,
            "max_history": None,
            "config": None,
        }
        data.validate_files(namedtuple("Args", args.keys())(*args.values()))

    assert pytest_e.type == SystemExit
    assert pytest_e.value.code == 1


def test_validate_files_invalid_domain():
    args = {
        "domain": "data/test_domains/default_with_mapping.yml",
        "data": None,
        "max_history": None,
        "config": None,
    }

    with pytest.raises(SystemExit):
        data.validate_files(namedtuple("Args", args.keys())(*args.values()))
        with pytest.warns(UserWarning) as w:
            assert "Please migrate to RulePolicy." in str(w[0].message)


def test_rasa_data_convert_responses(
    run_in_simple_project: Callable[..., RunResult], run: Callable[..., RunResult]
):
    converted_data_folder = "converted_data"
    os.mkdir(converted_data_folder)
    expected_data_folder = "expected_data"
    os.mkdir(expected_data_folder)

    domain = (
        "version: '2.0'\n"
        "session_config:\n"
        "  session_expiration_time: 60\n"
        "  carry_over_slots_to_new_session: true\n"
        "actions:\n"
        "- respond_chitchat\n"
        "- utter_greet\n"
        "- utter_cheer_up"
    )

    expected_domain = (
        "version: '2.0'\n"
        "session_config:\n"
        "  session_expiration_time: 60\n"
        "  carry_over_slots_to_new_session: true\n"
        "actions:\n"
        "- utter_chitchat\n"
        "- utter_greet\n"
        "- utter_cheer_up\n"
    )

    with open(f"{expected_data_folder}/domain.yml", "w") as f:
        f.write(expected_domain)

    with open("domain.yml", "w") as f:
        f.write(domain)

    stories = (
        "stories:\n"
        "- story: sad path\n"
        "  steps:\n"
        "  - intent: greet\n"
        "  - action: utter_greet\n"
        "  - intent: mood_unhappy\n"
        "- story: chitchat\n"
        "  steps:\n"
        "  - intent: chitchat\n"
        "  - action: respond_chitchat\n"
    )

    expected_stories = (
        'version: "2.0"\n'
        "stories:\n"
        "- story: sad path\n"
        "  steps:\n"
        "  - intent: greet\n"
        "  - action: utter_greet\n"
        "  - intent: mood_unhappy\n"
        "- story: chitchat\n"
        "  steps:\n"
        "  - intent: chitchat\n"
        "  - action: utter_chitchat\n"
    )

    with open(f"{expected_data_folder}/stories.yml", "w") as f:
        f.write(expected_stories)

    with open("data/stories.yml", "w") as f:
        f.write(stories)

    run_in_simple_project(
        "data",
        "convert",
        "responses",
        "--data",
        "data",
        "--out",
        converted_data_folder,
    )

    assert filecmp.cmp(
        Path(converted_data_folder) / "domain_converted.yml",
        Path(expected_data_folder) / "domain.yml",
    )

    assert filecmp.cmp(
        Path(converted_data_folder) / "stories_converted.yml",
        Path(expected_data_folder) / "stories.yml",
    )


def test_convert_config(
    run: Callable[..., RunResult], tmp_path: Path, domain_path: Text
):
    deprecated_config = {
        "policies": [{"name": "MappingPolicy"}, {"name": "FallbackPolicy"}],
        "pipeline": [{"name": "WhitespaceTokenizer"}],
    }
    config_file = tmp_path / "config.yml"
    rasa.shared.utils.io.write_yaml(deprecated_config, config_file)

    domain = Domain.from_dict(
        {
            "intents": [{"greet": {"triggers": "action_greet"}}, "leave"],
            "actions": ["action_greet"],
        }
    )
    domain_file = tmp_path / "domain.yml"
    domain.persist(domain_file)

    rules_file = tmp_path / "rules.yml"

    result = run(
        "data",
        "convert",
        "config",
        "--config",
        str(config_file),
        "--domain",
        str(domain_file),
        "--out",
        str(rules_file),
    )

    assert result.ret == 0
    new_config = rasa.shared.utils.io.read_yaml_file(config_file)
    new_domain = rasa.shared.utils.io.read_yaml_file(domain_file)
    new_rules = rasa.shared.utils.io.read_yaml_file(rules_file)

    assert new_config == {
        "policies": [
            {
                "name": "RulePolicy",
                "core_fallback_action_name": "action_default_fallback",
                "core_fallback_threshold": DEFAULT_CORE_FALLBACK_THRESHOLD,
            }
        ],
        "pipeline": [
            {"name": "WhitespaceTokenizer"},
            {
                "name": "FallbackClassifier",
                "ambiguity_threshold": DEFAULT_NLU_FALLBACK_AMBIGUITY_THRESHOLD,
                "threshold": DEFAULT_NLU_FALLBACK_THRESHOLD,
            },
        ],
    }
    assert new_domain["intents"] == ["greet", "leave"]
    assert new_rules == {
        "rules": [
            {
                "rule": "Rule to map `greet` intent to `action_greet` "
                "(automatic conversion)",
                "steps": [{"intent": "greet"}, {"action": "action_greet"}],
            },
            {
                "rule": "Rule to handle messages with low NLU confidence "
                "(automated conversion from 'FallbackPolicy')",
                "steps": [
                    {"intent": "nlu_fallback"},
                    {"action": "action_default_fallback"},
                ],
            },
        ],
        "version": LATEST_TRAINING_DATA_FORMAT_VERSION,
    }

    domain_backup = tmp_path / "domain.yml.bak"
    assert domain_backup.exists()

    config_backup = tmp_path / "config.yml.bak"
    assert config_backup.exists()


def test_convert_config_if_nothing_to_migrate(
    run_in_simple_project: Callable[..., RunResult], tmp_path: Path
):
    result = run_in_simple_project("data", "convert", "config")

    assert result.ret == 1

    output = "\n".join(result.outlines)
    assert "No policies were found which need migration" in output


def test_convert_config_with_output_file_containing_data(
    run_in_simple_project: Callable[..., RunResult], tmp_path: Path, testdir: Testdir
):
    deprecated_config = {
        "policies": [{"name": "FallbackPolicy"}],
        "pipeline": [{"name": "WhitespaceTokenizer"}],
    }
    config_file = tmp_path / "config.yml"
    rasa.shared.utils.io.write_yaml(deprecated_config, config_file)

    output_file = testdir.tmpdir / DEFAULT_DATA_PATH / "rules.yml"
    # the default project already contains rules training data
    assert output_file.exists()
    existing_rules = rasa.shared.utils.io.read_yaml_file(output_file)["rules"]
    assert existing_rules

    result = run_in_simple_project(
        "data", "convert", "config", "--config", str(config_file)
    )

    assert result.ret == 0

    new_rules = rasa.shared.utils.io.read_yaml_file(output_file)["rules"]
    expected_new_rule = {
        "rule": "Rule to handle messages with low NLU confidence "
        "(automated conversion from 'FallbackPolicy')",
        "steps": [{"intent": "nlu_fallback"}, {"action": "action_default_fallback"}],
    }

    assert expected_new_rule in new_rules
    assert all(existing in new_rules for existing in existing_rules)

    backup_file = testdir.tmpdir / DEFAULT_DATA_PATH / "rules.yml.bak"
    assert backup_file.exists()


def test_convert_config_with_invalid_config_path(run: Callable[..., RunResult]):
    result = run("data", "convert", "config", "--config", "invalid path")

    assert result.ret == 1

    output = "\n".join(result.outlines)
    assert "Please provide a valid path" in output


def test_convert_config_with_missing_nlu_pipeline_config(
    run_in_simple_project: Callable[..., RunResult], tmp_path: Path
):
    deprecated_config = {"policies": [{"name": "FallbackPolicy"}]}
    config_file = tmp_path / "config.yml"
    rasa.shared.utils.io.write_yaml(deprecated_config, config_file)

    result = run_in_simple_project(
        "data", "convert", "config", "--config", str(config_file)
    )

    assert result.ret == 1

    output = "\n".join(result.outlines)
    assert "The model configuration has to include an NLU pipeline" in output


def test_convert_config_with_missing_nlu_pipeline_config_if_no_fallbacks(
    run_in_simple_project: Callable[..., RunResult], tmp_path: Path
):
    deprecated_config = {"policies": [{"name": "MappingPolicy"}]}
    config_file = tmp_path / "config.yml"
    rasa.shared.utils.io.write_yaml(deprecated_config, config_file)

    result = run_in_simple_project(
        "data", "convert", "config", "--config", str(config_file)
    )

    assert result.ret == 0


@pytest.mark.parametrize(
    "policy_config, expected_error_message",
    [
        (
            [{"name": "FallbackPolicy"}, {"name": "TwoStageFallbackPolicy"}],
            "two configured policies for handling fallbacks",
        )
    ],
)
def test_convert_config_with_invalid_policy_config(
    run_in_simple_project: Callable[..., RunResult],
    tmp_path: Path,
    policy_config: List[Dict],
    expected_error_message: Text,
):
    deprecated_config = {
        "policies": policy_config,
        "pipeline": [{"name": "WhitespaceTokenizer"}],
    }
    config_file = tmp_path / "config.yml"
    rasa.shared.utils.io.write_yaml(deprecated_config, config_file)

    result = run_in_simple_project(
        "data", "convert", "config", "--config", str(config_file)
    )

    assert result.ret == 1

    output = "\n".join(result.outlines)
    assert expected_error_message in output


def test_warning_for_form_migration(
    run_in_simple_project: Callable[..., RunResult], tmp_path: Path
):
    deprecated_config = {
        "policies": [{"name": "FallbackPolicy"}, {"name": "FormPolicy"}],
        "pipeline": [{"name": "WhitespaceTokenizer"}],
    }
    config_file = tmp_path / "config.yml"
    rasa.shared.utils.io.write_yaml(deprecated_config, config_file)

    result = run_in_simple_project(
        "data", "convert", "config", "--config", str(config_file)
    )

    assert result.ret == 0

    output = "\n".join(result.outlines)
    assert "you have to migrate the 'FormPolicy' manually" in output


@pytest.mark.parametrize(
    "two_stage_config, expected_error_message",
    [
        (
            {"deny_suggestion_intent_name": "something else"},
            "has to use the intent 'out_of_scope'",
        ),
        (
            {"fallback_nlu_action_name": "something else"},
            "has to use the action 'action_default_fallback",
        ),
    ],
)
def test_convert_config_with_two_stage_fallback_policy(
    run_in_simple_project: Callable[..., RunResult],
    tmp_path: Path,
    two_stage_config: Dict,
    expected_error_message: Text,
):
    deprecated_config = {
        "policies": [
            {"name": "MappingPolicy"},
            {"name": "TwoStageFallbackPolicy", **two_stage_config},
        ],
        "pipeline": [{"name": "WhitespaceTokenizer"}],
    }
    config_file = tmp_path / "config.yml"
    rasa.shared.utils.io.write_yaml(deprecated_config, config_file)

    result = run_in_simple_project(
        "data", "convert", "config", "--config", str(config_file)
    )

    assert result.ret == 1

    output = "\n".join(result.outlines)
    assert expected_error_message in output


def test_convert_config_with_invalid_domain_path(run: Callable[..., RunResult]):
    result = run("data", "convert", "config", "--domain", "invalid path")

    assert result.ret == 1

    output = "\n".join(result.outlines)
    assert "path to a valid model configuration" in output


def test_convert_config_with_default_rules_directory(
    run_in_simple_project: Callable[..., RunResult], tmp_path: Path
):
    deprecated_config = {
        "policies": [{"name": "FallbackPolicy"}],
        "pipeline": [{"name": "WhitespaceTokenizer"}],
    }
    config_file = tmp_path / "config.yml"
    rasa.shared.utils.io.write_yaml(deprecated_config, config_file)

    result = run_in_simple_project(
        "data",
        "convert",
        "config",
        "--config",
        str(config_file),
        "--out",
        str(tmp_path),
    )

    assert result.ret == 1

    output = "\n".join(result.outlines)
    assert "needs to be the path to a file" in output<|MERGE_RESOLUTION|>--- conflicted
+++ resolved
@@ -94,14 +94,9 @@
 def test_data_convert_help(run: Callable[..., RunResult]):
     output = run("data", "convert", "nlu", "--help")
 
-<<<<<<< HEAD
-    help_text = """usage: rasa data convert nlu [-h] [-v] [-vv] [--quiet] [-f {json,md,yaml}]
+    help_text = """usage: rasa data convert nlu [-h] [-v] [-vv] [--quiet] [-f {json,yaml}]
                              [--data DATA [DATA ...]] [--out OUT]
                              [-l LANGUAGE]"""
-=======
-    help_text = """usage: rasa data convert nlu [-h] [-v] [-vv] [--quiet] [-f {json,yaml}] --data
-                             DATA [DATA ...] [--out OUT] [-l LANGUAGE]"""
->>>>>>> 2e82c9ca
 
     lines = help_text.split("\n")
     # expected help text lines should appear somewhere in the output
