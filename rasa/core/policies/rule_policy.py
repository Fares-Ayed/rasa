import logging
from typing import List, Dict, Text, Optional, Any, Set, TYPE_CHECKING, Tuple

from tqdm import tqdm
import numpy as np
import json
from collections import defaultdict

from rasa.shared.constants import DOCS_URL_RULES
from rasa.shared.exceptions import RasaException
import rasa.shared.utils.io
from rasa.shared.core.events import LoopInterrupted, UserUttered, ActionExecuted
from rasa.core.featurizers.tracker_featurizers import TrackerFeaturizer
from rasa.shared.nlu.interpreter import NaturalLanguageInterpreter
from rasa.core.policies.memoization import MemoizationPolicy
from rasa.core.policies.policy import SupportedData, PolicyPrediction
from rasa.shared.core.trackers import (
    DialogueStateTracker,
    get_active_loop_name,
    is_prev_action_listen_in_state,
)
from rasa.shared.core.generator import TrackerWithCachedStates
from rasa.core.constants import DEFAULT_CORE_FALLBACK_THRESHOLD, RULE_POLICY_PRIORITY
from rasa.shared.core.constants import (
    USER_INTENT_RESTART,
    USER_INTENT_BACK,
    USER_INTENT_SESSION_START,
    ACTION_LISTEN_NAME,
    ACTION_RESTART_NAME,
    ACTION_SESSION_START_NAME,
    ACTION_DEFAULT_FALLBACK_NAME,
    ACTION_BACK_NAME,
    RULE_SNIPPET_ACTION_NAME,
    SHOULD_NOT_BE_SET,
    PREVIOUS_ACTION,
    LOOP_REJECTED,
    LOOP_NAME,
    SLOTS,
    ACTIVE_LOOP,
)
from rasa.shared.core.domain import InvalidDomain, State, Domain
from rasa.shared.nlu.constants import ACTION_NAME, INTENT_NAME_KEY
import rasa.core.test
import rasa.core.training.training


if TYPE_CHECKING:
    from rasa.core.policies.ensemble import PolicyEnsemble

logger = logging.getLogger(__name__)

# These are Rasa Open Source default actions and overrule everything at any time.
DEFAULT_ACTION_MAPPINGS = {
    USER_INTENT_RESTART: ACTION_RESTART_NAME,
    USER_INTENT_BACK: ACTION_BACK_NAME,
    USER_INTENT_SESSION_START: ACTION_SESSION_START_NAME,
}

RULES = "rules"
RULES_FOR_LOOP_UNHAPPY_PATH = "rules_for_loop_unhappy_path"

LOOP_WAS_INTERRUPTED = "loop_was_interrupted"
DO_NOT_PREDICT_LOOP_ACTION = "do_not_predict_loop_action"

DEFAULT_RULES = "predicting default action"
LOOP_RULES = "handling active loops and forms"


class InvalidRule(RasaException):
    """Exception that can be raised when rules are not valid."""

    def __init__(self, message: Text) -> None:
        super().__init__()
        self.message = message

    def __str__(self) -> Text:
        return self.message + (
            f"\nYou can find more information about the usage of "
            f"rules at {DOCS_URL_RULES}. "
        )


class RulePolicy(MemoizationPolicy):
    """Policy which handles all the rules"""

    # rules use explicit json strings
    ENABLE_FEATURE_STRING_COMPRESSION = False

    # number of user inputs that is allowed in case rules are restricted
    ALLOWED_NUMBER_OF_USER_INPUTS = 1

    @staticmethod
    def supported_data() -> SupportedData:
        """The type of data supported by this policy.

        Returns:
            The data type supported by this policy (ML and rule data).
        """
        return SupportedData.ML_AND_RULE_DATA

    def __init__(
        self,
        featurizer: Optional[TrackerFeaturizer] = None,
        priority: int = RULE_POLICY_PRIORITY,
        lookup: Optional[Dict] = None,
        core_fallback_threshold: float = DEFAULT_CORE_FALLBACK_THRESHOLD,
        core_fallback_action_name: Text = ACTION_DEFAULT_FALLBACK_NAME,
        enable_fallback_prediction: bool = True,
        restrict_rules: bool = True,
        check_for_contradictions: bool = True,
    ) -> None:
        """Create a `RulePolicy` object.

        Args:
            featurizer: `Featurizer` which is used to convert conversation states to
                features.
            priority: Priority of the policy which is used if multiple policies predict
                actions with the same confidence.
            lookup: Lookup table which is used to pick matching rules for a conversation
                state.
            core_fallback_threshold: Confidence of the prediction if no rule matched
                and de-facto threshold for a core fallback.
            core_fallback_action_name: Name of the action which should be predicted
                if no rule matched.
            enable_fallback_prediction: If `True` `core_fallback_action_name` is
                predicted in case no rule matched.
        """

        self._core_fallback_threshold = core_fallback_threshold
        self._fallback_action_name = core_fallback_action_name
        self._enable_fallback_prediction = enable_fallback_prediction
        self._restrict_rules = restrict_rules
        self._check_for_contradictions = check_for_contradictions

        self._prediction_source = None
        self._rules_sources = None

        # max history is set to `None` in order to capture any lengths of rule stories
        super().__init__(
            featurizer=featurizer, priority=priority, max_history=None, lookup=lookup
        )

    @classmethod
    def validate_against_domain(
        cls, ensemble: Optional["PolicyEnsemble"], domain: Optional[Domain]
    ) -> None:
        if ensemble is None:
            return

        rule_policy = next(
            (p for p in ensemble.policies if isinstance(p, RulePolicy)), None
        )
        if not rule_policy or not rule_policy._enable_fallback_prediction:
            return

        if (
            domain is None
            or rule_policy._fallback_action_name not in domain.action_names
        ):
            raise InvalidDomain(
                f"The fallback action '{rule_policy._fallback_action_name}' which was "
                f"configured for the {RulePolicy.__name__} must be present in the "
                f"domain."
            )

    @staticmethod
    def _is_rule_snippet_state(state: State) -> bool:
        prev_action_name = state.get(PREVIOUS_ACTION, {}).get(ACTION_NAME)
        return prev_action_name == RULE_SNIPPET_ACTION_NAME

    def _create_feature_key(self, states: List[State]) -> Optional[Text]:
        new_states = []
        for state in reversed(states):
            if self._is_rule_snippet_state(state):
                # remove all states before RULE_SNIPPET_ACTION_NAME
                break
            new_states.insert(0, state)

        if not new_states:
            return

        # we sort keys to make sure that the same states
        # represented as dictionaries have the same json strings
        return json.dumps(new_states, sort_keys=True)

    @staticmethod
    def _states_for_unhappy_loop_predictions(states: List[State]) -> List[State]:
        """Modifies the states to create feature keys for loop unhappy path conditions.

        Args:
            states: a representation of a tracker
                as a list of dictionaries containing features

        Returns:
            modified states
        """

        # leave only last 2 dialogue turns to
        # - capture previous meaningful action before action_listen
        # - ignore previous intent
        if len(states) == 1 or not states[-2].get(PREVIOUS_ACTION):
            return [states[-1]]
        else:
            return [{PREVIOUS_ACTION: states[-2][PREVIOUS_ACTION]}, states[-1]]

    @staticmethod
    def _remove_rule_snippet_predictions(lookup: Dict[Text, Text]) -> Dict[Text, Text]:
        # Delete rules if it would predict the RULE_SNIPPET_ACTION_NAME action
        return {
            feature_key: action
            for feature_key, action in lookup.items()
            if action != RULE_SNIPPET_ACTION_NAME
        }

    def _create_loop_unhappy_lookup_from_states(
        self,
        trackers_as_states: List[List[State]],
        trackers_as_actions: List[List[Text]],
    ) -> Dict[Text, Text]:
        """Creates lookup dictionary from the tracker represented as states.

        Args:
            trackers_as_states: representation of the trackers as a list of states
            trackers_as_actions: representation of the trackers as a list of actions

        Returns:
            lookup dictionary
        """

        lookup = {}
        for states, actions in zip(trackers_as_states, trackers_as_actions):
            action = actions[0]
            active_loop = get_active_loop_name(states[-1])
            # even if there are two identical feature keys
            # their loop will be the same
            if not active_loop:
                continue

            states = self._states_for_unhappy_loop_predictions(states)
            feature_key = self._create_feature_key(states)
            if not feature_key:
                continue

            # Since rule snippets and stories inside the loop contain
            # only unhappy paths, notify the loop that
            # it was predicted after an answer to a different question and
            # therefore it should not validate user input
            if (
                # loop is predicted after action_listen in unhappy path,
                # therefore no validation is needed
                is_prev_action_listen_in_state(states[-1])
                and action == active_loop
            ):
                lookup[feature_key] = LOOP_WAS_INTERRUPTED
            elif (
                # some action other than active_loop is predicted in unhappy path,
                # therefore active_loop shouldn't be predicted by the rule
                not is_prev_action_listen_in_state(states[-1])
                and action != active_loop
            ):
                lookup[feature_key] = DO_NOT_PREDICT_LOOP_ACTION
        return lookup

    def _check_rule_restriction(
        self, rule_trackers: List[TrackerWithCachedStates]
    ) -> None:
        rules_exceeding_max_user_turns = []
        for tracker in rule_trackers:
            number_of_user_uttered = sum(
                isinstance(event, UserUttered) for event in tracker.events
            )
            if number_of_user_uttered > self.ALLOWED_NUMBER_OF_USER_INPUTS:
                rules_exceeding_max_user_turns.append(tracker.sender_id)

        if rules_exceeding_max_user_turns:
            raise InvalidRule(
                f"Found rules '{', '.join(rules_exceeding_max_user_turns)}' "
                f"that contain more than {self.ALLOWED_NUMBER_OF_USER_INPUTS} "
                f"user message. Rules are not meant to hardcode a state machine. "
                f"Please use stories for these cases."
            )

    @staticmethod
    def _check_slots_fingerprint(
        fingerprint: Dict[Text, List[Text]], state: State
    ) -> Set[Text]:
        expected_slots = set(fingerprint.get(SLOTS, {}))
        current_slots = set(state.get(SLOTS, {}).keys())
        if expected_slots == current_slots:
            # all expected slots are satisfied
            return set()

        return expected_slots

    @staticmethod
    def _check_active_loops_fingerprint(
        fingerprint: Dict[Text, List[Text]], state: State
    ) -> Set[Text]:
        expected_active_loops = set(fingerprint.get(ACTIVE_LOOP, {}))
        # we don't use tracker.active_loop_name
        # because we need to keep should_not_be_set
        current_active_loop = state.get(ACTIVE_LOOP, {}).get(LOOP_NAME)
        if current_active_loop in expected_active_loops:
            # one of expected active loops is set
            return set()

        return expected_active_loops

    @staticmethod
    def _error_messages_from_fingerprints(
        action_name: Text,
        fingerprint_slots: Set[Text],
        fingerprint_active_loops: Set[Text],
        rule_name: Text,
    ) -> List[Text]:
        error_messages = []
        if action_name and fingerprint_slots:
            error_messages.append(
                f"- the action '{action_name}' in rule '{rule_name}' does not set all "
                f"the slots, that it sets in other rules: "
                f"'{', '.join(fingerprint_slots)}'. Please update the rule with "
                f"an appropriate slot or if it is the last action "
                f"add 'wait_for_user_input: false' after this action."
            )
        if action_name and fingerprint_active_loops:
            # substitute `SHOULD_NOT_BE_SET` with `null` so that users
            # know what to put in their rules
            fingerprint_active_loops = set(
                "null" if active_loop == SHOULD_NOT_BE_SET else active_loop
                for active_loop in fingerprint_active_loops
            )
            # add action_name to active loop so that users
            # know what to put in their rules
            fingerprint_active_loops.add(action_name)

            error_messages.append(
                f"- the form '{action_name}' in rule '{rule_name}' does not set "
                f"the 'active_loop', that it sets in other rules: "
                f"'{', '.join(fingerprint_active_loops)}'. Please update the rule with "
                f"the appropriate 'active loop' property or if it is the last action "
                f"add 'wait_for_user_input: false' after this action."
            )
        return error_messages

    def _check_for_incomplete_rules(
        self, rule_trackers: List[TrackerWithCachedStates], domain: Domain
    ) -> None:
        logger.debug("Started checking if some rules are incomplete.")
        # we need to use only fingerprints from rules
        rule_fingerprints = rasa.core.training.training.create_action_fingerprints(
            rule_trackers, domain
        )
        if not rule_fingerprints:
            return

        error_messages = []
        for tracker in rule_trackers:
            states = tracker.past_states(domain)
            # the last action is always action listen
            action_names = [
                state.get(PREVIOUS_ACTION, {}).get(ACTION_NAME) for state in states[1:]
            ] + [ACTION_LISTEN_NAME]

            for state, action_name in zip(states, action_names):
                previous_action_name = state.get(PREVIOUS_ACTION, {}).get(ACTION_NAME)
                fingerprint = rule_fingerprints.get(previous_action_name)
                if (
                    not previous_action_name
                    or not fingerprint
                    or action_name == RULE_SNIPPET_ACTION_NAME
                    or previous_action_name == RULE_SNIPPET_ACTION_NAME
                ):
                    # do not check fingerprints for rule snippet action
                    # and don't raise if fingerprints are not satisfied
                    # for a previous action if current action is rule snippet action
                    continue

                expected_slots = self._check_slots_fingerprint(fingerprint, state)
                expected_active_loops = self._check_active_loops_fingerprint(
                    fingerprint, state
                )
                error_messages.extend(
                    self._error_messages_from_fingerprints(
                        previous_action_name,
                        expected_slots,
                        expected_active_loops,
                        tracker.sender_id,
                    )
                )

        if error_messages:
            error_messages = "\n".join(error_messages)
            raise InvalidRule(
                f"\nIncomplete rules found🚨\n\n{error_messages}\n"
                f"Please note that if some slots or active loops should not be set "
                f"during prediction you need to explicitly set them to 'null' in the "
                f"rules."
            )

        logger.debug("Found no incompletions in rules.")

    def _predict_next_action(
        self,
        tracker: TrackerWithCachedStates,
        domain: Domain,
        interpreter: NaturalLanguageInterpreter,
    ) -> Optional[Text]:
<<<<<<< HEAD
        probabilities, _ = self.predict_action_probabilities(
            tracker, domain, interpreter
        )
=======
        probabilities = self.predict_action_probabilities(
            tracker, domain, interpreter
        ).probabilities
>>>>>>> 61fa7d60
        # do not raise an error if RulePolicy didn't predict anything for stories;
        # however for rules RulePolicy should always predict an action
        predicted_action_name = None
        if (
            probabilities != self._default_predictions(domain)
            or tracker.is_rule_tracker
        ):
            predicted_action_name = domain.action_names[np.argmax(probabilities)]

        return predicted_action_name

    def _check_prediction(
        self,
        tracker: TrackerWithCachedStates,
        domain: Domain,
        interpreter: NaturalLanguageInterpreter,
        gold_action_name: Text,
        collect_sources: bool,
    ) -> Optional[Text]:

        predicted_action_name = self._predict_next_action(tracker, domain, interpreter)
        # RulePolicy will always predict active_loop first,
        # but inside loop unhappy path there might be another action
        if (
            predicted_action_name != gold_action_name
            and predicted_action_name == tracker.active_loop_name
        ):
            rasa.core.test.emulate_loop_rejection(tracker)
            predicted_action_name = self._predict_next_action(
                tracker, domain, interpreter
            )

        if collect_sources:
            # we need to remember which action should be predicted by the rule
            # in order to correctly output the names of the contradicting rules
            rule_name = tracker.sender_id
            if self._prediction_source in {DEFAULT_RULES, LOOP_RULES}:
                # the real gold action contradict the one in the rules in this case
                gold_action_name = predicted_action_name
                rule_name = self._prediction_source

            self._rules_sources[self._prediction_source].append(
                (rule_name, gold_action_name)
            )
            return

        if not predicted_action_name or predicted_action_name == gold_action_name:
            return

        tracker_type = "rule" if tracker.is_rule_tracker else "story"
        contradicting_rules = {
            rule_name
            for rule_name, action_name in self._rules_sources[self._prediction_source]
            if action_name != gold_action_name
        }

        error_message = (
            f"- the prediction of the action '{gold_action_name}' in {tracker_type} "
            f"'{tracker.sender_id}' "
            f"is contradicting with rule(s) '{', '.join(contradicting_rules)}'"
        )
        # outputting predicted action 'action_default_fallback' is confusing
        if predicted_action_name != self._fallback_action_name:
            error_message += f" which predicted action '{predicted_action_name}'"

        return error_message + "."

    def _run_prediction_on_trackers(
        self,
        trackers: List[TrackerWithCachedStates],
        domain: Domain,
        interpreter: NaturalLanguageInterpreter,
        collect_sources: bool,
    ) -> List[Text]:
        if collect_sources:
            self._rules_sources = defaultdict(list)

        error_messages = []
        pbar = tqdm(
            trackers,
            desc="Processed trackers",
            disable=rasa.shared.utils.io.is_logging_disabled(),
        )
        for tracker in pbar:
            running_tracker = tracker.init_copy()
            running_tracker.sender_id = tracker.sender_id
            # the first action is always unpredictable
            next_action_is_unpredictable = True
            for event in tracker.applied_events():
                if not isinstance(event, ActionExecuted):
                    running_tracker.update(event)
                    continue

                if event.action_name == RULE_SNIPPET_ACTION_NAME:
                    # notify that the action after RULE_SNIPPET_ACTION_NAME is
                    # unpredictable
                    next_action_is_unpredictable = True
                    running_tracker.update(event)
                    continue

                # do not run prediction on unpredictable actions
                if next_action_is_unpredictable or event.unpredictable:
                    next_action_is_unpredictable = False  # reset unpredictability
                    running_tracker.update(event)
                    continue

                gold_action_name = event.action_name or event.action_text
                error_message = self._check_prediction(
                    running_tracker,
                    domain,
                    interpreter,
                    gold_action_name,
                    collect_sources,
                )
                if error_message:
                    error_messages.append(error_message)

                running_tracker.update(event)

        return error_messages

    def _find_contradicting_rules(
        self,
        rule_trackers: List[TrackerWithCachedStates],
        all_trackers: List[TrackerWithCachedStates],
        domain: Domain,
        interpreter: NaturalLanguageInterpreter,
    ) -> None:
        logger.debug("Started checking rules and stories for contradictions.")
        # during training we run `predict_action_probabilities` to check for
        # contradicting rules.
        # We silent prediction debug to avoid too many logs during these checks.
        logger_level = logger.level
        logger.setLevel(logging.WARNING)

        # we need to run prediction on rule trackers twice, because we need to collect
        # information which rule snippets contributed to the learned rules
        self._run_prediction_on_trackers(
            rule_trackers, domain, interpreter, collect_sources=True
        )
        error_messages = self._run_prediction_on_trackers(
            all_trackers, domain, interpreter, collect_sources=False
        )

        logger.setLevel(logger_level)  # reset logger level
        if error_messages:
            error_messages = "\n".join(error_messages)
            raise InvalidRule(
                f"\nContradicting rules or stories found 🚨\n\n{error_messages}\n"
                f"Please update your stories and rules so that they don't contradict "
                f"each other."
            )

        logger.debug("Found no contradicting rules.")

    def train(
        self,
        training_trackers: List[TrackerWithCachedStates],
        domain: Domain,
        interpreter: NaturalLanguageInterpreter,
        **kwargs: Any,
    ) -> None:

        # only consider original trackers (no augmented ones)
        training_trackers = [
            t
            for t in training_trackers
            if not hasattr(t, "is_augmented") or not t.is_augmented
        ]
        # only use trackers from rule-based training data
        rule_trackers = [t for t in training_trackers if t.is_rule_tracker]
        if self._restrict_rules:
            self._check_rule_restriction(rule_trackers)

        if self._check_for_contradictions:
            self._check_for_incomplete_rules(rule_trackers, domain)

        (
            rule_trackers_as_states,
            rule_trackers_as_actions,
        ) = self.featurizer.training_states_and_actions(rule_trackers, domain)

        rules_lookup = self._create_lookup_from_states(
            rule_trackers_as_states, rule_trackers_as_actions
        )
        self.lookup[RULES] = self._remove_rule_snippet_predictions(rules_lookup)

        story_trackers = [t for t in training_trackers if not t.is_rule_tracker]
        (
            story_trackers_as_states,
            story_trackers_as_actions,
        ) = self.featurizer.training_states_and_actions(story_trackers, domain)

        # use all trackers to find negative rules in unhappy paths
        trackers_as_states = rule_trackers_as_states + story_trackers_as_states
        trackers_as_actions = rule_trackers_as_actions + story_trackers_as_actions

        # negative rules are not anti-rules, they are auxiliary to actual rules
        self.lookup[
            RULES_FOR_LOOP_UNHAPPY_PATH
        ] = self._create_loop_unhappy_lookup_from_states(
            trackers_as_states, trackers_as_actions
        )

        # make this configurable because checking might take a lot of time
        if self._check_for_contradictions:
            # using trackers here might not be the most efficient way, however
            # it allows us to directly test `predict_action_probabilities` method
            self._find_contradicting_rules(
                rule_trackers, training_trackers, domain, interpreter
            )

        logger.debug(f"Memorized '{len(self.lookup[RULES])}' unique rules.")

    @staticmethod
    def _does_rule_match_state(rule_state: State, conversation_state: State) -> bool:
        for state_type, rule_sub_state in rule_state.items():
            conversation_sub_state = conversation_state.get(state_type, {})
            for key, value in rule_sub_state.items():
                if isinstance(value, list):
                    # json dumps and loads tuples as lists,
                    # so we need to convert them back
                    value = tuple(value)

                if (
                    # value should be set, therefore
                    # check whether it is the same as in the state
                    value
                    and value != SHOULD_NOT_BE_SET
                    and conversation_sub_state.get(key) != value
                ) or (
                    # value shouldn't be set, therefore
                    # it should be None or non existent in the state
                    value == SHOULD_NOT_BE_SET
                    and conversation_sub_state.get(key)
                    # during training `SHOULD_NOT_BE_SET` is provided. Hence, we also
                    # have to check for the value of the slot state
                    and conversation_sub_state.get(key) != SHOULD_NOT_BE_SET
                ):
                    return False

        return True

    @staticmethod
    def _rule_key_to_state(rule_key: Text) -> List[State]:
        return json.loads(rule_key)

    def _is_rule_applicable(
        self, rule_key: Text, turn_index: int, conversation_state: State
    ) -> bool:
        """Check if rule is satisfied with current state at turn."""

        # turn_index goes back in time
        reversed_rule_states = list(reversed(self._rule_key_to_state(rule_key)))

        return bool(
            # rule is shorter than current turn index
            turn_index >= len(reversed_rule_states)
            # current rule and state turns are empty
            or (not reversed_rule_states[turn_index] and not conversation_state)
            # check that current rule turn features are present in current state turn
            or (
                reversed_rule_states[turn_index]
                and conversation_state
                and self._does_rule_match_state(
                    reversed_rule_states[turn_index], conversation_state
                )
            )
        )

    def _get_possible_keys(
        self, lookup: Dict[Text, Text], states: List[State]
    ) -> Set[Text]:
        possible_keys = set(lookup.keys())
        for i, state in enumerate(reversed(states)):
            # find rule keys that correspond to current state
            possible_keys = set(
                filter(
                    lambda _key: self._is_rule_applicable(_key, i, state), possible_keys
                )
            )
        return possible_keys

    @staticmethod
    def _find_action_from_default_actions(
        tracker: DialogueStateTracker,
    ) -> Optional[Text]:
        if (
            not tracker.latest_action_name == ACTION_LISTEN_NAME
            or not tracker.latest_message
        ):
            return None

        default_action_name = DEFAULT_ACTION_MAPPINGS.get(
            tracker.latest_message.intent.get(INTENT_NAME_KEY)
        )

        if default_action_name:
            logger.debug(f"Predicted default action '{default_action_name}'.")

        return default_action_name

    @staticmethod
    def _find_action_from_loop_happy_path(
        tracker: DialogueStateTracker,
    ) -> Optional[Text]:

        active_loop_name = tracker.active_loop_name
        active_loop_rejected = tracker.active_loop.get(LOOP_REJECTED)
        should_predict_loop = (
            active_loop_name
            and not active_loop_rejected
            and tracker.latest_action.get(ACTION_NAME) != active_loop_name
        )
        should_predict_listen = (
            active_loop_name
            and not active_loop_rejected
            and tracker.latest_action_name == active_loop_name
        )

        if should_predict_loop:
            logger.debug(f"Predicted loop '{active_loop_name}'.")
            return active_loop_name

        # predict `action_listen` if loop action was run successfully
        if should_predict_listen:
            logger.debug(
                f"Predicted '{ACTION_LISTEN_NAME}' after loop '{active_loop_name}'."
            )
            return ACTION_LISTEN_NAME

    def _find_action_from_rules(
<<<<<<< HEAD
        self,
        tracker: DialogueStateTracker,
        domain: Domain,
        use_text_for_last_user_input: bool,
    ) -> Tuple[Optional[Text], Optional[Text]]:
        if (
            use_text_for_last_user_input
            and not tracker.latest_action_name == ACTION_LISTEN_NAME
        ):
            # make text prediction only after user utterance
            return None, None

        tracker_as_states = self.featurizer.prediction_states(
            [tracker], domain, use_text_for_last_user_input
        )
=======
        self, tracker: DialogueStateTracker, domain: Domain
    ) -> Tuple[Optional[Text], Optional[Text], bool]:
        """Predicts the next action based on the memoized rules.

        Args:
            tracker: The current conversation tracker.
            domain: The domain of the current model.

        Returns:
            A tuple of the predicted action name (or `None` if no matching rule was
            found), a description of the matching rule, and `True` if a loop action
            was predicted after the loop has been in an unhappy path before.
        """
        tracker_as_states = self.featurizer.prediction_states([tracker], domain)
>>>>>>> 61fa7d60
        states = tracker_as_states[0]

        current_states = self.format_tracker_states(states)
        logger.debug(f"Current tracker state:{current_states}")

        # Tracks if we are returning after an unhappy loop path. If this becomes `True`
        # the policy returns an event which notifies the loop action that it
        # is returning after an unhappy path. For example, the `FormAction` uses this
        # to skip the validation of slots for its first execution after an unhappy path.
        returning_from_unhappy_path = False

        rule_keys = self._get_possible_keys(self.lookup[RULES], states)
        predicted_action_name = None
        best_rule_key = ""
        if rule_keys:
            # if there are several rules,
            # it should mean that some rule is a subset of another rule
            # therefore we pick a rule of maximum length
            best_rule_key = max(rule_keys, key=len)
            predicted_action_name = self.lookup[RULES].get(best_rule_key)

        active_loop_name = tracker.active_loop_name
        if active_loop_name:
            # find rules for unhappy path of the loop
            loop_unhappy_keys = self._get_possible_keys(
                self.lookup[RULES_FOR_LOOP_UNHAPPY_PATH], states
            )
            # there could be several unhappy path conditions
            unhappy_path_conditions = [
                self.lookup[RULES_FOR_LOOP_UNHAPPY_PATH].get(key)
                for key in loop_unhappy_keys
            ]

            # Check if a rule that predicted action_listen
            # was applied inside the loop.
            # Rules might not explicitly switch back to the loop.
            # Hence, we have to take care of that.
            predicted_listen_from_general_rule = (
                predicted_action_name == ACTION_LISTEN_NAME
                and not get_active_loop_name(self._rule_key_to_state(best_rule_key)[-1])
            )
            if predicted_listen_from_general_rule:
                if DO_NOT_PREDICT_LOOP_ACTION not in unhappy_path_conditions:
                    # negative rules don't contain a key that corresponds to
                    # the fact that active_loop shouldn't be predicted
                    logger.debug(
                        f"Predicted loop '{active_loop_name}' by overwriting "
                        f"'{ACTION_LISTEN_NAME}' predicted by general rule."
                    )
                    return active_loop_name, LOOP_RULES, returning_from_unhappy_path

                # do not predict anything
                predicted_action_name = None

            if LOOP_WAS_INTERRUPTED in unhappy_path_conditions:
                logger.debug(
                    "Returning from unhappy path. Loop will be notified that "
                    "it was interrupted."
                )
                returning_from_unhappy_path = True

        if predicted_action_name is not None:
            logger.debug(
                f"There is a rule for the next action '{predicted_action_name}'."
            )
        else:
            logger.debug("There is no applicable rule.")

        # if we didn't predict anything from the rules, then the feature key created
        # from states can be used as an indicator that this state will lead to fallback
        return (
            predicted_action_name,
            best_rule_key or self._create_feature_key(states),
            returning_from_unhappy_path,
        )

    def predict_action_probabilities(
        self,
        tracker: DialogueStateTracker,
        domain: Domain,
        interpreter: NaturalLanguageInterpreter,
        **kwargs: Any,
<<<<<<< HEAD
    ) -> Tuple[List[float], Optional[bool]]:
        # user text input is ground truth, so try to predict using it first
        (
            rules_action_name_from_text,
            self._prediction_source,
        ) = self._find_action_from_rules(
            tracker, domain, use_text_for_last_user_input=True
        )
=======
    ) -> PolicyPrediction:
        """Predicts the next action (see parent class for more information)."""
        result = self._default_predictions(domain)
>>>>>>> 61fa7d60

        # Rasa Open Source default actions overrule anything. If users want to achieve
        # the same, they need to write a rule or make sure that their loop rejects
        # accordingly.
        default_action_name = self._find_action_from_default_actions(tracker)

        # text has priority over intents including default,
        # however loop happy path has priority over rules prediction
        if default_action_name and not rules_action_name_from_text:
            self._prediction_source = DEFAULT_RULES
<<<<<<< HEAD
            return self._prediction_result(default_action_name, tracker, domain), False
=======
            return self._prediction(
                self._prediction_result(default_action_name, tracker, domain)
            )
>>>>>>> 61fa7d60

        # A loop has priority over any other rule except defaults.
        # The rules or any other prediction will be applied only if a loop was rejected.
        # If we are in a loop, and the loop didn't run previously or rejected, we can
        # simply force predict the loop.
        loop_happy_path_action_name = self._find_action_from_loop_happy_path(tracker)
        if loop_happy_path_action_name:
            self._prediction_source = LOOP_RULES
<<<<<<< HEAD
            # this prediction doesn't use user input
            # and happy user input anyhow should be ignored during featurization
            return (
                self._prediction_result(loop_happy_path_action_name, tracker, domain),
                None,
            )

        # predict rules from text first
        if rules_action_name_from_text:
            return (
                self._prediction_result(rules_action_name_from_text, tracker, domain),
                True,
            )

        (
            rules_action_name_from_intent,
            # we want to remember the source even if rules didn't predict any action
            self._prediction_source,
        ) = self._find_action_from_rules(
            tracker, domain, use_text_for_last_user_input=False
        )
        if rules_action_name_from_intent:
            return (
                self._prediction_result(rules_action_name_from_intent, tracker, domain),
                False,
            )

        return self._default_predictions(domain), None
=======
            return self._prediction(
                self._prediction_result(loop_happy_path_action_name, tracker, domain)
            )

        (
            rules_action_name,
            source,
            returning_from_unhappy_path,
        ) = self._find_action_from_rules(tracker, domain)
        # we want to remember the source even if rules didn't predict any action
        self._prediction_source = source

        policy_events = [LoopInterrupted(True)] if returning_from_unhappy_path else []

        if rules_action_name:
            result = self._prediction_result(rules_action_name, tracker, domain)

        return self._prediction(result, events=policy_events)
>>>>>>> 61fa7d60

    def _default_predictions(self, domain: Domain) -> List[float]:
        result = super()._default_predictions(domain)

        if self._enable_fallback_prediction:
            result[
                domain.index_for_action(self._fallback_action_name)
            ] = self._core_fallback_threshold
        return result

    def _metadata(self) -> Dict[Text, Any]:
        return {
            "priority": self.priority,
            "lookup": self.lookup,
            "core_fallback_threshold": self._core_fallback_threshold,
            "core_fallback_action_name": self._fallback_action_name,
            "enable_fallback_prediction": self._enable_fallback_prediction,
        }

    @classmethod
    def _metadata_filename(cls) -> Text:
        return "rule_policy.json"<|MERGE_RESOLUTION|>--- conflicted
+++ resolved
@@ -405,15 +405,9 @@
         domain: Domain,
         interpreter: NaturalLanguageInterpreter,
     ) -> Optional[Text]:
-<<<<<<< HEAD
-        probabilities, _ = self.predict_action_probabilities(
-            tracker, domain, interpreter
-        )
-=======
         probabilities = self.predict_action_probabilities(
             tracker, domain, interpreter
         ).probabilities
->>>>>>> 61fa7d60
         # do not raise an error if RulePolicy didn't predict anything for stories;
         # however for rules RulePolicy should always predict an action
         predicted_action_name = None
@@ -746,38 +740,34 @@
             return ACTION_LISTEN_NAME
 
     def _find_action_from_rules(
-<<<<<<< HEAD
         self,
         tracker: DialogueStateTracker,
         domain: Domain,
         use_text_for_last_user_input: bool,
-    ) -> Tuple[Optional[Text], Optional[Text]]:
+    ) -> Tuple[Optional[Text], Optional[Text], bool]:
+        """Predicts the next action based on the memoized rules.
+
+        Args:
+            tracker: The current conversation tracker.
+            domain: The domain of the current model.
+            use_text_for_last_user_input: The boolean controlling
+                whether to use intent or text.
+
+        Returns:
+            A tuple of the predicted action name (or `None` if no matching rule was
+            found), a description of the matching rule, and `True` if a loop action
+            was predicted after the loop has been in an unhappy path before.
+        """
         if (
             use_text_for_last_user_input
             and not tracker.latest_action_name == ACTION_LISTEN_NAME
         ):
             # make text prediction only after user utterance
-            return None, None
+            return None, None, False
 
         tracker_as_states = self.featurizer.prediction_states(
             [tracker], domain, use_text_for_last_user_input
         )
-=======
-        self, tracker: DialogueStateTracker, domain: Domain
-    ) -> Tuple[Optional[Text], Optional[Text], bool]:
-        """Predicts the next action based on the memoized rules.
-
-        Args:
-            tracker: The current conversation tracker.
-            domain: The domain of the current model.
-
-        Returns:
-            A tuple of the predicted action name (or `None` if no matching rule was
-            found), a description of the matching rule, and `True` if a loop action
-            was predicted after the loop has been in an unhappy path before.
-        """
-        tracker_as_states = self.featurizer.prediction_states([tracker], domain)
->>>>>>> 61fa7d60
         states = tracker_as_states[0]
 
         current_states = self.format_tracker_states(states)
@@ -860,20 +850,16 @@
         domain: Domain,
         interpreter: NaturalLanguageInterpreter,
         **kwargs: Any,
-<<<<<<< HEAD
-    ) -> Tuple[List[float], Optional[bool]]:
+    ) -> PolicyPrediction:
+        """Predicts the next action (see parent class for more information)."""
         # user text input is ground truth, so try to predict using it first
         (
             rules_action_name_from_text,
             self._prediction_source,
+            returning_from_unhappy_path_from_text,
         ) = self._find_action_from_rules(
             tracker, domain, use_text_for_last_user_input=True
         )
-=======
-    ) -> PolicyPrediction:
-        """Predicts the next action (see parent class for more information)."""
-        result = self._default_predictions(domain)
->>>>>>> 61fa7d60
 
         # Rasa Open Source default actions overrule anything. If users want to achieve
         # the same, they need to write a rule or make sure that their loop rejects
@@ -884,13 +870,9 @@
         # however loop happy path has priority over rules prediction
         if default_action_name and not rules_action_name_from_text:
             self._prediction_source = DEFAULT_RULES
-<<<<<<< HEAD
-            return self._prediction_result(default_action_name, tracker, domain), False
-=======
             return self._prediction(
                 self._prediction_result(default_action_name, tracker, domain)
             )
->>>>>>> 61fa7d60
 
         # A loop has priority over any other rule except defaults.
         # The rules or any other prediction will be applied only if a loop was rejected.
@@ -899,55 +881,45 @@
         loop_happy_path_action_name = self._find_action_from_loop_happy_path(tracker)
         if loop_happy_path_action_name:
             self._prediction_source = LOOP_RULES
-<<<<<<< HEAD
             # this prediction doesn't use user input
             # and happy user input anyhow should be ignored during featurization
-            return (
-                self._prediction_result(loop_happy_path_action_name, tracker, domain),
-                None,
+            return self._prediction(
+                self._prediction_result(loop_happy_path_action_name, tracker, domain)
             )
 
         # predict rules from text first
         if rules_action_name_from_text:
-            return (
+            policy_events = (
+                [LoopInterrupted(True)] if returning_from_unhappy_path_from_text else []
+            )
+            return self._prediction(
                 self._prediction_result(rules_action_name_from_text, tracker, domain),
-                True,
+                events=policy_events,
+                is_end_to_end_prediction=True,
             )
 
         (
             rules_action_name_from_intent,
             # we want to remember the source even if rules didn't predict any action
             self._prediction_source,
+            returning_from_unhappy_path_from_intent,
         ) = self._find_action_from_rules(
             tracker, domain, use_text_for_last_user_input=False
         )
+        # returning_from_unhappy_path is a negative condition, so `or` should be applied
+        returning_from_unhappy_path = (
+            returning_from_unhappy_path_from_text
+            or returning_from_unhappy_path_from_intent
+        )
+        policy_events = [LoopInterrupted(True)] if returning_from_unhappy_path else []
         if rules_action_name_from_intent:
-            return (
+            return self._prediction(
                 self._prediction_result(rules_action_name_from_intent, tracker, domain),
-                False,
-            )
-
-        return self._default_predictions(domain), None
-=======
-            return self._prediction(
-                self._prediction_result(loop_happy_path_action_name, tracker, domain)
-            )
-
-        (
-            rules_action_name,
-            source,
-            returning_from_unhappy_path,
-        ) = self._find_action_from_rules(tracker, domain)
-        # we want to remember the source even if rules didn't predict any action
-        self._prediction_source = source
-
-        policy_events = [LoopInterrupted(True)] if returning_from_unhappy_path else []
-
-        if rules_action_name:
-            result = self._prediction_result(rules_action_name, tracker, domain)
-
-        return self._prediction(result, events=policy_events)
->>>>>>> 61fa7d60
+                events=policy_events,
+                is_end_to_end_prediction=False,
+            )
+
+        return self._prediction(self._default_predictions(domain), events=policy_events)
 
     def _default_predictions(self, domain: Domain) -> List[float]:
         result = super()._default_predictions(domain)
