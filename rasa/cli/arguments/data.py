--- conflicted
+++ resolved
@@ -14,17 +14,13 @@
 from rasa.shared.nlu.constants import INTENT_REPORT_FILE_NAME
 
 
-<<<<<<< HEAD
-def set_convert_arguments(parser: argparse.ArgumentParser, data_type: Text):
+def set_convert_arguments(parser: argparse.ArgumentParser, data_type: Text) -> None:
     """Adds arguments for data conversion.
 
     Args:
         parser: Argument parser.
         data_type: Type of the data (e.g. "Rasa").
     """
-=======
-def set_convert_arguments(parser: argparse.ArgumentParser, data_type: Text) -> None:
->>>>>>> 99dd20ea
     parser.add_argument(
         "-f",
         "--format",
@@ -47,16 +43,12 @@
     parser.add_argument("-l", "--language", default="en", help="Language of data.")
 
 
-<<<<<<< HEAD
-def set_split_arguments(parser: argparse.ArgumentParser):
+def set_split_arguments(parser: argparse.ArgumentParser) -> None:
     """Adds arguments for data splitting.
 
     Args:
         parser: Argument parser
     """
-=======
-def set_split_arguments(parser: argparse.ArgumentParser) -> None:
->>>>>>> 99dd20ea
     add_nlu_data_param(parser, help_text="File or folder containing your NLU data.")
 
     parser.add_argument(
@@ -80,16 +72,12 @@
     )
 
 
-<<<<<<< HEAD
-def set_validator_arguments(parser: argparse.ArgumentParser):
+def set_validator_arguments(parser: argparse.ArgumentParser) -> None:
     """Adds arguments for data validation.
 
     Args:
         parser: Argument parser
     """
-=======
-def set_validator_arguments(parser: argparse.ArgumentParser) -> None:
->>>>>>> 99dd20ea
     parser.add_argument(
         "--fail-on-warnings",
         default=False,
