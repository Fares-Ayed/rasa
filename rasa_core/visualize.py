--- conflicted
+++ resolved
@@ -43,11 +43,6 @@
                         type=str,
                         help="path of the Rasa NLU training data, "
                              "used to insert example messages into the graph")
-<<<<<<< HEAD
-    parser.add_argument('-v', '--verbose',
-                        default=True,
-                        help="use verbose logging")
-=======
 
     # arguments for logging configuration
     parser.add_argument(
@@ -66,18 +61,13 @@
             dest="loglevel",
             const=logging.INFO,
     )
->>>>>>> 3321bcae
     return parser
 
 
 if __name__ == '__main__':
     parser = create_argument_parser()
     args = parser.parse_args()
-<<<<<<< HEAD
-    utils.configure_colored_logging(args.verbose)
-=======
-    logging.basicConfig(level=args.loglevel)
->>>>>>> 3321bcae
+    utils.configure_colored_logging(args.loglevel)
 
     agent = Agent(args.domain, policies=[MemoizationPolicy(), KerasPolicy()])
 
