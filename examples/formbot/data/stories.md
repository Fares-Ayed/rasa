--- conflicted
+++ resolved
@@ -106,23 +106,10 @@
 * thank
     - utter_noworries
 
-## stop and really stop path
+## chitchat, stop and really stop path
 * request_restaurant
     - restaurant_form
     - form{"name": "restaurant_form"}
-<<<<<<< HEAD
-=======
-* stop
-    - utter_ask_continue
-* deny
-    - action_restart
-    - restart
-
-## stop and really stop path
-* request_restaurant
-    - restaurant_form
-    - form{"name": "restaurant_form"}
->>>>>>> 0900ef3c
 * chitchat
     - utter_chitchat
     - action_listen
