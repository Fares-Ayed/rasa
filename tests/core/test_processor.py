import asyncio
import datetime
import freezegun
import pytest
import time
import uuid
import json
from _pytest.monkeypatch import MonkeyPatch
from _pytest.logging import LogCaptureFixture
from aioresponses import aioresponses
from typing import Optional, Text, List, Callable, Type, Any
from unittest.mock import patch, Mock

from rasa.core.policies.rule_policy import RulePolicy
from rasa.core.actions.action import (
    ActionBotResponse,
    ActionListen,
    ActionExecutionRejection,
    ActionUnlikelyIntent,
)
from rasa.core.nlg import NaturalLanguageGenerator, TemplatedNaturalLanguageGenerator
from rasa.core.policies.policy import PolicyPrediction
import tests.utilities

from rasa.core import jobs
from rasa.core.agent import Agent
from rasa.core.channels.channel import (
    CollectingOutputChannel,
    UserMessage,
    OutputChannel,
)
from rasa.shared.core.domain import SessionConfig, Domain, KEY_ACTIONS
from rasa.shared.core.events import (
    ActionExecuted,
    BotUttered,
    ReminderCancelled,
    ReminderScheduled,
    Restarted,
    UserUttered,
    SessionStarted,
    Event,
    SlotSet,
    DefinePrevUserUtteredFeaturization,
    ActionExecutionRejected,
    LoopInterrupted,
)
from rasa.core.interpreter import RasaNLUHttpInterpreter
from rasa.shared.nlu.interpreter import NaturalLanguageInterpreter, RegexInterpreter
from rasa.core.policies import SimplePolicyEnsemble, PolicyEnsemble
from rasa.core.policies.ted_policy import TEDPolicy
from rasa.core.policies.memoization import MemoizationPolicy
from rasa.core.processor import MessageProcessor
from rasa.shared.core.slots import Slot
from rasa.core.tracker_store import InMemoryTrackerStore
from rasa.core.lock_store import InMemoryLockStore
from rasa.shared.core.trackers import DialogueStateTracker
from rasa.shared.core.generator import TrackerWithCachedStates
from rasa.shared.nlu.constants import INTENT_NAME_KEY
from rasa.utils.endpoints import EndpointConfig
from rasa.shared.core.constants import (
    ACTION_RESTART_NAME,
    ACTION_UNLIKELY_INTENT_NAME,
    DEFAULT_INTENTS,
    ACTION_LISTEN_NAME,
    ACTION_SESSION_START_NAME,
    EXTERNAL_MESSAGE_PREFIX,
    IS_EXTERNAL,
    SESSION_START_METADATA_SLOT,
    RULE_SNIPPET_ACTION_NAME,
)

import logging

logger = logging.getLogger(__name__)


async def test_message_processor(
    default_channel: CollectingOutputChannel, default_processor: MessageProcessor
):
    await default_processor.handle_message(
        UserMessage('/greet{"name":"Core"}', default_channel)
    )
    assert default_channel.latest_output() == {
        "recipient_id": "default",
        "text": "hey there Core!",
    }


async def test_message_id_logging(default_processor: MessageProcessor):
    message = UserMessage("If Meg was an egg would she still have a leg?")
    tracker = DialogueStateTracker("1", [])
    await default_processor._handle_message_with_tracker(message, tracker)
    logged_event = tracker.events[-1]

    assert logged_event.message_id == message.message_id
    assert logged_event.message_id is not None


async def test_parsing(default_processor: MessageProcessor):
    message = UserMessage('/greet{"name": "boy"}')
    parsed = await default_processor.parse_message(message)
    assert parsed["intent"][INTENT_NAME_KEY] == "greet"
    assert parsed["entities"][0]["entity"] == "name"


async def test_check_for_unseen_feature(default_processor: MessageProcessor):
    message = UserMessage('/dislike{"test_entity": "RASA"}')
    parsed = await default_processor.parse_message(message)
    with pytest.warns(UserWarning) as record:
        default_processor._check_for_unseen_features(parsed)
    assert len(record) == 2

    assert (
        record[0].message.args[0].startswith("Interpreter parsed an intent 'dislike'")
    )
    assert (
        record[1]
        .message.args[0]
        .startswith("Interpreter parsed an entity 'test_entity'")
    )


@pytest.mark.parametrize("default_intent", DEFAULT_INTENTS)
async def test_default_intent_recognized(
    default_processor: MessageProcessor, default_intent: Text
):
    message = UserMessage(default_intent)
    parsed = await default_processor.parse_message(message)
    with pytest.warns(None) as record:
        default_processor._check_for_unseen_features(parsed)
    assert len(record) == 0


async def test_http_parsing():
    message = UserMessage("lunch?")

    endpoint = EndpointConfig("https://interpreter.com")
    with aioresponses() as mocked:
        mocked.post("https://interpreter.com/model/parse", repeat=True, status=200)

        inter = RasaNLUHttpInterpreter(endpoint_config=endpoint)
        try:
            await MessageProcessor(inter, None, None, None, None, None).parse_message(
                message
            )
        except KeyError:
            pass  # logger looks for intent and entities, so we except

        r = tests.utilities.latest_request(
            mocked, "POST", "https://interpreter.com/model/parse"
        )

        assert r


async def mocked_parse(self, text, message_id=None, tracker=None, metadata=None):
    """Mock parsing a text message and augment it with the slot
    value from the tracker's state."""

    return {
        "intent": {INTENT_NAME_KEY: "", "confidence": 0.0},
        "entities": [],
        "text": text,
        "requested_language": tracker.get_slot("requested_language"),
    }


async def test_parsing_with_tracker():
    tracker = DialogueStateTracker.from_dict("1", [], [Slot("requested_language")])

    # we'll expect this value 'en' to be part of the result from the interpreter
    tracker._set_slot("requested_language", "en")

    endpoint = EndpointConfig("https://interpreter.com")
    with aioresponses() as mocked:
        mocked.post("https://interpreter.com/parse", repeat=True, status=200)

        # mock the parse function with the one defined for this test
        with patch.object(RasaNLUHttpInterpreter, "parse", mocked_parse):
            interpreter = RasaNLUHttpInterpreter(endpoint_config=endpoint)
            agent = Agent(None, None, interpreter)
            result = await agent.parse_message_using_nlu_interpreter("lunch?", tracker)

            assert result["requested_language"] == "en"


async def test_reminder_scheduled(
    default_channel: CollectingOutputChannel, default_processor: MessageProcessor
):
    sender_id = uuid.uuid4().hex

    reminder = ReminderScheduled("remind", datetime.datetime.now())
    tracker = default_processor.tracker_store.get_or_create_tracker(sender_id)

    tracker.update(UserUttered("test"))
    tracker.update(ActionExecuted("action_schedule_reminder"))
    tracker.update(reminder)

    default_processor.tracker_store.save(tracker)

    await default_processor.handle_reminder(reminder, sender_id, default_channel)

    # retrieve the updated tracker
    t = default_processor.tracker_store.retrieve(sender_id)

    assert t.events[1] == UserUttered("test")
    assert t.events[2] == ActionExecuted("action_schedule_reminder")
    assert isinstance(t.events[3], ReminderScheduled)
    assert t.events[4] == UserUttered(
        f"{EXTERNAL_MESSAGE_PREFIX}remind",
        intent={INTENT_NAME_KEY: "remind", IS_EXTERNAL: True},
    )


async def test_reminder_lock(
    default_channel: CollectingOutputChannel,
    default_processor: MessageProcessor,
    caplog: LogCaptureFixture,
):
    caplog.clear()
    with caplog.at_level(logging.DEBUG):
        sender_id = uuid.uuid4().hex

        reminder = ReminderScheduled("remind", datetime.datetime.now())
        tracker = default_processor.tracker_store.get_or_create_tracker(sender_id)

        tracker.update(UserUttered("test"))
        tracker.update(ActionExecuted("action_schedule_reminder"))
        tracker.update(reminder)

        default_processor.tracker_store.save(tracker)

        await default_processor.handle_reminder(reminder, sender_id, default_channel)

        assert f"Deleted lock for conversation '{sender_id}'." in caplog.text


async def test_trigger_external_latest_input_channel(
    default_channel: CollectingOutputChannel, default_processor: MessageProcessor
):
    sender_id = uuid.uuid4().hex
    tracker = default_processor.tracker_store.get_or_create_tracker(sender_id)
    input_channel = "test_input_channel_external"

    tracker.update(UserUttered("test1"))
    tracker.update(UserUttered("test2", input_channel=input_channel))

    await default_processor.trigger_external_user_uttered(
        "test3", None, tracker, default_channel
    )

    tracker = default_processor.tracker_store.retrieve(sender_id)

    assert tracker.get_latest_input_channel() == input_channel


async def test_reminder_aborted(
    default_channel: CollectingOutputChannel, default_processor: MessageProcessor
):
    sender_id = uuid.uuid4().hex

    reminder = ReminderScheduled(
        "utter_greet", datetime.datetime.now(), kill_on_user_message=True
    )
    tracker = default_processor.tracker_store.get_or_create_tracker(sender_id)

    tracker.update(reminder)
    tracker.update(UserUttered("test"))  # cancels the reminder

    default_processor.tracker_store.save(tracker)
    await default_processor.handle_reminder(reminder, sender_id, default_channel)

    # retrieve the updated tracker
    t = default_processor.tracker_store.retrieve(sender_id)
    assert len(t.events) == 3  # nothing should have been executed


async def wait_until_all_jobs_were_executed(
    timeout_after_seconds: Optional[float] = None,
) -> None:
    total_seconds = 0.0
    while len((await jobs.scheduler()).get_jobs()) > 0 and (
        not timeout_after_seconds or total_seconds < timeout_after_seconds
    ):
        await asyncio.sleep(0.1)
        total_seconds += 0.1

    if total_seconds >= timeout_after_seconds:
        jobs.kill_scheduler()
        raise TimeoutError


async def test_reminder_cancelled_multi_user(
    default_channel: CollectingOutputChannel, default_processor: MessageProcessor
):
    sender_ids = [uuid.uuid4().hex, uuid.uuid4().hex]
    trackers = []
    for sender_id in sender_ids:
        tracker = default_processor.tracker_store.get_or_create_tracker(sender_id)

        tracker.update(UserUttered("test"))
        tracker.update(ActionExecuted("action_reminder_reminder"))
        tracker.update(
            ReminderScheduled(
                "greet", datetime.datetime.now(), kill_on_user_message=True
            )
        )
        trackers.append(tracker)

    # cancel all reminders (one) for the first user
    trackers[0].update(ReminderCancelled())

    for tracker in trackers:
        default_processor.tracker_store.save(tracker)
        await default_processor._schedule_reminders(
            tracker.events, tracker, default_channel
        )
    # check that the jobs were added
    assert len((await jobs.scheduler()).get_jobs()) == 2

    for tracker in trackers:
        await default_processor._cancel_reminders(tracker.events, tracker)
    # check that only one job was removed
    assert len((await jobs.scheduler()).get_jobs()) == 1

    # execute the jobs
    await wait_until_all_jobs_were_executed(timeout_after_seconds=5.0)

    tracker_0 = default_processor.tracker_store.retrieve(sender_ids[0])
    # there should be no utter_greet action
    assert (
        UserUttered(
            f"{EXTERNAL_MESSAGE_PREFIX}greet",
            intent={INTENT_NAME_KEY: "greet", IS_EXTERNAL: True},
        )
        not in tracker_0.events
    )

    tracker_1 = default_processor.tracker_store.retrieve(sender_ids[1])
    # there should be utter_greet action
    assert (
        UserUttered(
            f"{EXTERNAL_MESSAGE_PREFIX}greet",
            intent={INTENT_NAME_KEY: "greet", IS_EXTERNAL: True},
        )
        in tracker_1.events
    )


async def test_reminder_cancelled_cancels_job_with_name(
    default_channel: CollectingOutputChannel, default_processor: MessageProcessor
):
    sender_id = "][]][xy,,=+2f'[:/;>]  <0d]A[e_,02"

    reminder = ReminderScheduled(
        intent="greet", trigger_date_time=datetime.datetime.now()
    )
    job_name = reminder.scheduled_job_name(sender_id)
    reminder_cancelled = ReminderCancelled()

    assert reminder_cancelled.cancels_job_with_name(job_name, sender_id)
    assert not reminder_cancelled.cancels_job_with_name(job_name.upper(), sender_id)


async def test_reminder_cancelled_cancels_job_with_name_special_name(
    default_channel: CollectingOutputChannel, default_processor: MessageProcessor
):
    sender_id = "][]][xy,,=+2f'[:/;  >]<0d]A[e_,02"
    name = "wkjbgr,34(,*&%^^&*(OP#LKMN V#NF# # #R"

    reminder = ReminderScheduled(
        intent="greet", trigger_date_time=datetime.datetime.now(), name=name
    )
    job_name = reminder.scheduled_job_name(sender_id)
    reminder_cancelled = ReminderCancelled(name)

    assert reminder_cancelled.cancels_job_with_name(job_name, sender_id)
    assert not reminder_cancelled.cancels_job_with_name(job_name.upper(), sender_id)


async def cancel_reminder_and_check(
    tracker: DialogueStateTracker,
    default_processor: MessageProcessor,
    reminder_canceled_event: ReminderCancelled,
    num_jobs_before: int,
    num_jobs_after: int,
) -> None:
    # cancel the sixth reminder
    tracker.update(reminder_canceled_event)

    # check that the jobs were added
    assert len((await jobs.scheduler()).get_jobs()) == num_jobs_before

    await default_processor._cancel_reminders(tracker.events, tracker)

    # check that only one job was removed
    assert len((await jobs.scheduler()).get_jobs()) == num_jobs_after


async def test_reminder_cancelled_by_name(
    default_channel: CollectingOutputChannel,
    default_processor: MessageProcessor,
    tracker_with_six_scheduled_reminders: DialogueStateTracker,
):
    tracker = tracker_with_six_scheduled_reminders
    await default_processor._schedule_reminders(
        tracker.events, tracker, default_channel
    )

    # cancel the sixth reminder
    await cancel_reminder_and_check(
        tracker, default_processor, ReminderCancelled("special"), 6, 5
    )


async def test_reminder_cancelled_by_entities(
    default_channel: CollectingOutputChannel,
    default_processor: MessageProcessor,
    tracker_with_six_scheduled_reminders: DialogueStateTracker,
):
    tracker = tracker_with_six_scheduled_reminders
    await default_processor._schedule_reminders(
        tracker.events, tracker, default_channel
    )

    # cancel the fourth reminder
    await cancel_reminder_and_check(
        tracker,
        default_processor,
        ReminderCancelled(entities=[{"entity": "name", "value": "Bruce Wayne"}]),
        6,
        5,
    )


async def test_reminder_cancelled_by_intent(
    default_channel: CollectingOutputChannel,
    default_processor: MessageProcessor,
    tracker_with_six_scheduled_reminders: DialogueStateTracker,
):
    tracker = tracker_with_six_scheduled_reminders
    await default_processor._schedule_reminders(
        tracker.events, tracker, default_channel
    )

    # cancel the third, fifth, and sixth reminder
    await cancel_reminder_and_check(
        tracker, default_processor, ReminderCancelled(intent="default"), 6, 3
    )


async def test_reminder_cancelled_all(
    default_channel: CollectingOutputChannel,
    default_processor: MessageProcessor,
    tracker_with_six_scheduled_reminders: DialogueStateTracker,
):
    tracker = tracker_with_six_scheduled_reminders
    await default_processor._schedule_reminders(
        tracker.events, tracker, default_channel
    )

    # cancel all reminders
    await cancel_reminder_and_check(
        tracker, default_processor, ReminderCancelled(), 6, 0
    )


async def test_reminder_restart(
    default_channel: CollectingOutputChannel, default_processor: MessageProcessor
):
    sender_id = uuid.uuid4().hex

    reminder = ReminderScheduled(
        "utter_greet", datetime.datetime.now(), kill_on_user_message=False
    )
    tracker = default_processor.tracker_store.get_or_create_tracker(sender_id)

    tracker.update(reminder)
    tracker.update(Restarted())  # cancels the reminder
    tracker.update(UserUttered("test"))

    default_processor.tracker_store.save(tracker)
    await default_processor.handle_reminder(reminder, sender_id, default_channel)

    # retrieve the updated tracker
    t = default_processor.tracker_store.retrieve(sender_id)
    assert len(t.events) == 4  # nothing should have been executed


@pytest.mark.parametrize(
    "event_to_apply,session_expiration_time_in_minutes,has_expired",
    [
        # last user event is way in the past
        (UserUttered(timestamp=1), 60, True),
        # user event are very recent
        (UserUttered("hello", timestamp=time.time()), 120, False),
        # there is user event
        (ActionExecuted(ACTION_LISTEN_NAME, timestamp=time.time()), 60, False),
        # Old event, but sessions are disabled
        (UserUttered("hello", timestamp=1), 0, False),
        # there is no event
        (None, 1, False),
    ],
)
async def test_has_session_expired(
    event_to_apply: Optional[Event],
    session_expiration_time_in_minutes: float,
    has_expired: bool,
    default_processor: MessageProcessor,
):
    sender_id = uuid.uuid4().hex

    default_processor.domain.session_config = SessionConfig(
        session_expiration_time_in_minutes, True
    )
    # create new tracker without events
    tracker = default_processor.tracker_store.get_or_create_tracker(sender_id)
    tracker.events.clear()

    # apply desired event
    if event_to_apply:
        tracker.update(event_to_apply)

    # noinspection PyProtectedMember
    assert default_processor._has_session_expired(tracker) == has_expired


# noinspection PyProtectedMember


async def test_update_tracker_session(
    default_channel: CollectingOutputChannel,
    default_processor: MessageProcessor,
    monkeypatch: MonkeyPatch,
):
    sender_id = uuid.uuid4().hex
    tracker = default_processor.tracker_store.get_or_create_tracker(sender_id)

    # patch `_has_session_expired()` so the `_update_tracker_session()` call actually
    # does something
    monkeypatch.setattr(default_processor, "_has_session_expired", lambda _: True)

    await default_processor._update_tracker_session(tracker, default_channel)

    # the save is not called in _update_tracker_session()
    default_processor._save_tracker(tracker)

    # inspect tracker and make sure all events are present
    tracker = default_processor.tracker_store.retrieve(sender_id)

    assert list(tracker.events) == [
        ActionExecuted(ACTION_LISTEN_NAME),
        ActionExecuted(ACTION_SESSION_START_NAME),
        SessionStarted(),
        ActionExecuted(ACTION_LISTEN_NAME),
    ]


async def test_update_tracker_session_with_metadata(
    default_processor: MessageProcessor, monkeypatch: MonkeyPatch,
):
    sender_id = uuid.uuid4().hex
    metadata = {"metadataTestKey": "metadataTestValue"}
    message = UserMessage(
        text="hi",
        output_channel=CollectingOutputChannel(),
        sender_id=sender_id,
        metadata=metadata,
    )
    await default_processor.handle_message(message)

    tracker = default_processor.tracker_store.retrieve(sender_id)
    events = list(tracker.events)

    assert events[0] == SlotSet(SESSION_START_METADATA_SLOT, metadata)
    assert tracker.slots[SESSION_START_METADATA_SLOT].value == metadata

    assert events[1] == ActionExecuted(ACTION_SESSION_START_NAME)
    assert events[2] == SessionStarted()
    assert events[2].metadata == metadata
    assert events[3] == SlotSet(SESSION_START_METADATA_SLOT, metadata)
    assert events[4] == ActionExecuted(ACTION_LISTEN_NAME)
    assert isinstance(events[5], UserUttered)


@freezegun.freeze_time("2020-02-01")
async def test_custom_action_session_start_with_metadata(
    default_processor: MessageProcessor,
):
    domain = Domain.from_dict({KEY_ACTIONS: [ACTION_SESSION_START_NAME]})
    default_processor.domain = domain
    action_server_url = "http://some-url"
    default_processor.action_endpoint = EndpointConfig(action_server_url)

    sender_id = uuid.uuid4().hex
    metadata = {"metadataTestKey": "metadataTestValue"}
    message = UserMessage(
        text="hi",
        output_channel=CollectingOutputChannel(),
        sender_id=sender_id,
        metadata=metadata,
    )

    with aioresponses() as mocked:
        mocked.post(action_server_url, payload={"events": []})
        await default_processor.handle_message(message)

    last_request = tests.utilities.latest_request(mocked, "post", action_server_url)
    tracker_for_custom_action = tests.utilities.json_of_latest_request(last_request)[
        "tracker"
    ]

    assert tracker_for_custom_action["events"] == [
        {
            "event": "slot",
            "timestamp": 1580515200.0,
            "name": SESSION_START_METADATA_SLOT,
            "value": metadata,
        }
    ]


# noinspection PyProtectedMember


async def test_update_tracker_session_with_slots(
    default_channel: CollectingOutputChannel,
    default_processor: MessageProcessor,
    monkeypatch: MonkeyPatch,
):
    sender_id = uuid.uuid4().hex
    tracker = default_processor.tracker_store.get_or_create_tracker(sender_id)

    # apply a user uttered and five slots
    user_event = UserUttered("some utterance")
    tracker.update(user_event)

    slot_set_events = [SlotSet(f"slot key {i}", f"test value {i}") for i in range(5)]

    for event in slot_set_events:
        tracker.update(event)

    # patch `_has_session_expired()` so the `_update_tracker_session()` call actually
    # does something
    monkeypatch.setattr(default_processor, "_has_session_expired", lambda _: True)

    await default_processor._update_tracker_session(tracker, default_channel)

    # the save is not called in _update_tracker_session()
    default_processor._save_tracker(tracker)

    # inspect tracker and make sure all events are present
    tracker = default_processor.tracker_store.retrieve(sender_id)
    events = list(tracker.events)

    # the first three events should be up to the user utterance
    assert events[:2] == [ActionExecuted(ACTION_LISTEN_NAME), user_event]

    # next come the five slots
    assert events[2:7] == slot_set_events

    # the next two events are the session start sequence
    assert events[7:9] == [ActionExecuted(ACTION_SESSION_START_NAME), SessionStarted()]

    # the five slots should be reapplied
    assert events[9:14] == slot_set_events

    # finally an action listen, this should also be the last event
    assert events[14] == events[-1] == ActionExecuted(ACTION_LISTEN_NAME)


async def test_fetch_tracker_and_update_session(
    default_channel: CollectingOutputChannel, default_processor: MessageProcessor
):
    sender_id = uuid.uuid4().hex
    tracker = await default_processor.fetch_tracker_and_update_session(
        sender_id, default_channel
    )

    # ensure session start sequence is present
    assert list(tracker.events) == [
        ActionExecuted(ACTION_SESSION_START_NAME),
        SessionStarted(),
        ActionExecuted(ACTION_LISTEN_NAME),
    ]


@pytest.mark.parametrize(
    "initial_events,expected_event_types",
    [
        # tracker is initially not empty - when it is fetched, it will just contain
        # these four events
        (
            [
                ActionExecuted(ACTION_SESSION_START_NAME),
                SessionStarted(),
                ActionExecuted(ACTION_LISTEN_NAME),
                UserUttered("/greet", {INTENT_NAME_KEY: "greet", "confidence": 1.0}),
            ],
            [ActionExecuted, SessionStarted, ActionExecuted, UserUttered],
        ),
        # tracker is initially empty, and contains the session start sequence when
        # fetched
        ([], [ActionExecuted, SessionStarted, ActionExecuted]),
    ],
)
async def test_fetch_tracker_with_initial_session(
    default_channel: CollectingOutputChannel,
    default_processor: MessageProcessor,
    initial_events: List[Event],
    expected_event_types: List[Type[Event]],
):
    conversation_id = uuid.uuid4().hex

    tracker = DialogueStateTracker.from_events(conversation_id, initial_events)

    default_processor.tracker_store.save(tracker)

    tracker = await default_processor.fetch_tracker_with_initial_session(
        conversation_id, default_channel
    )

    # the events in the fetched tracker are as expected
    assert len(tracker.events) == len(expected_event_types)

    assert all(
        isinstance(tracker_event, expected_event_type)
        for tracker_event, expected_event_type in zip(
            tracker.events, expected_event_types
        )
    )


async def test_fetch_tracker_with_initial_session_does_not_update_session(
    default_channel: CollectingOutputChannel,
    default_processor: MessageProcessor,
    monkeypatch: MonkeyPatch,
):
    conversation_id = uuid.uuid4().hex

    # the domain has a session expiration time of one second
    monkeypatch.setattr(
        default_processor.tracker_store.domain,
        "session_config",
        SessionConfig(carry_over_slots=True, session_expiration_time=1 / 60),
    )

    now = time.time()

    # the tracker initially contains events
    initial_events = [
        ActionExecuted(ACTION_SESSION_START_NAME, timestamp=now - 10),
        SessionStarted(timestamp=now - 9),
        ActionExecuted(ACTION_LISTEN_NAME, timestamp=now - 8),
        UserUttered(
            "/greet", {INTENT_NAME_KEY: "greet", "confidence": 1.0}, timestamp=now - 7
        ),
    ]

    tracker = DialogueStateTracker.from_events(conversation_id, initial_events)

    default_processor.tracker_store.save(tracker)

    tracker = await default_processor.fetch_tracker_with_initial_session(
        conversation_id, default_channel
    )

    # the conversation session has expired, but calling
    # `fetch_tracker_with_initial_session()` did not update it
    assert default_processor._has_session_expired(tracker)
    assert [event.as_dict() for event in tracker.events] == [
        event.as_dict() for event in initial_events
    ]


async def test_handle_message_with_session_start(
    default_channel: CollectingOutputChannel,
    default_processor: MessageProcessor,
    monkeypatch: MonkeyPatch,
):
    sender_id = uuid.uuid4().hex

    entity = "name"
    slot_1 = {entity: "Core"}
    await default_processor.handle_message(
        UserMessage(f"/greet{json.dumps(slot_1)}", default_channel, sender_id)
    )

    assert default_channel.latest_output() == {
        "recipient_id": sender_id,
        "text": "hey there Core!",
    }

    # patch processor so a session start is triggered
    monkeypatch.setattr(default_processor, "_has_session_expired", lambda _: True)

    slot_2 = {entity: "post-session start hello"}
    # handle a new message
    await default_processor.handle_message(
        UserMessage(f"/greet{json.dumps(slot_2)}", default_channel, sender_id)
    )

    tracker = default_processor.tracker_store.get_or_create_tracker(sender_id)

    # make sure the sequence of events is as expected
    expected = [
        ActionExecuted(ACTION_SESSION_START_NAME),
        SessionStarted(),
        ActionExecuted(ACTION_LISTEN_NAME),
        UserUttered(
            f"/greet{json.dumps(slot_1)}",
            {INTENT_NAME_KEY: "greet", "confidence": 1.0},
            [{"entity": entity, "start": 6, "end": 22, "value": "Core"}],
        ),
        SlotSet(entity, slot_1[entity]),
        DefinePrevUserUtteredFeaturization(False),
        ActionExecuted("utter_greet"),
        BotUttered("hey there Core!", metadata={"utter_action": "utter_greet"}),
        ActionExecuted(ACTION_LISTEN_NAME),
        ActionExecuted(ACTION_SESSION_START_NAME),
        SessionStarted(),
        # the initial SlotSet is reapplied after the SessionStarted sequence
        SlotSet(entity, slot_1[entity]),
        ActionExecuted(ACTION_LISTEN_NAME),
        UserUttered(
            f"/greet{json.dumps(slot_2)}",
            {INTENT_NAME_KEY: "greet", "confidence": 1.0},
            [
                {
                    "entity": entity,
                    "start": 6,
                    "end": 42,
                    "value": "post-session start hello",
                }
            ],
        ),
        SlotSet(entity, slot_2[entity]),
        DefinePrevUserUtteredFeaturization(False),
        ActionExecuted("utter_greet"),
        BotUttered(
            "hey there post-session start hello!",
            metadata={"utter_action": "utter_greet"},
        ),
        ActionExecuted(ACTION_LISTEN_NAME),
    ]

    assert list(tracker.events) == expected


# noinspection PyProtectedMember
@pytest.mark.parametrize(
    "action_name, should_predict_another_action",
    [
        (ACTION_LISTEN_NAME, False),
        (ACTION_SESSION_START_NAME, False),
        ("utter_greet", True),
    ],
)
async def test_should_predict_another_action(
    default_processor: MessageProcessor,
    action_name: Text,
    should_predict_another_action: bool,
):
    assert (
        default_processor.should_predict_another_action(action_name)
        == should_predict_another_action
    )


def test_get_next_action_probabilities_passes_interpreter_to_policies(
    monkeypatch: MonkeyPatch,
):
    policy = TEDPolicy()
    test_interpreter = Mock()

    def predict_action_probabilities(
        tracker: DialogueStateTracker,
        domain: Domain,
        interpreter: NaturalLanguageInterpreter,
        **kwargs,
    ) -> PolicyPrediction:
        assert interpreter == test_interpreter
        return PolicyPrediction([1, 0], "some-policy", policy_priority=1)

    policy.predict_action_probabilities = predict_action_probabilities
    ensemble = SimplePolicyEnsemble(policies=[policy])

    domain = Domain.empty()

    processor = MessageProcessor(
        test_interpreter,
        ensemble,
        domain,
        InMemoryTrackerStore(domain),
        InMemoryLockStore(),
        Mock(),
    )

    # This should not raise
    processor._get_next_action_probabilities(
        DialogueStateTracker.from_events("lala", [ActionExecuted(ACTION_LISTEN_NAME)])
    )


<<<<<<< HEAD
=======
async def test_action_unlikely_intent_metadata(default_processor: MessageProcessor):
    tracker = DialogueStateTracker.from_events(
        "some-sender", evts=[ActionExecuted(ACTION_LISTEN_NAME),],
    )
    domain = Domain.empty()
    metadata = {"key1": 1, "key2": "2"}

    await default_processor._run_action(
        ActionUnlikelyIntent(),
        tracker,
        CollectingOutputChannel(),
        TemplatedNaturalLanguageGenerator(domain.responses),
        PolicyPrediction([], "some policy", action_metadata=metadata),
    )

    applied_events = tracker.applied_events()
    assert applied_events == [
        ActionExecuted(ACTION_LISTEN_NAME),
        ActionExecuted(ACTION_UNLIKELY_INTENT_NAME, metadata=metadata),
    ]
    assert applied_events[1].metadata == metadata


@pytest.mark.parametrize(
    "predict_function",
    [
        lambda tracker, domain, _: PolicyPrediction([1, 0, 2, 3], "some-policy"),
        lambda tracker, domain, _=True: PolicyPrediction([1, 0], "some-policy"),
    ],
)
def test_get_next_action_probabilities_pass_policy_predictions_without_interpreter_arg(
    predict_function: Callable,
):
    policy = TEDPolicy()

    policy.predict_action_probabilities = predict_function

    ensemble = SimplePolicyEnsemble(policies=[policy])
    interpreter = Mock()
    domain = Domain.empty()

    processor = MessageProcessor(
        interpreter,
        ensemble,
        domain,
        InMemoryTrackerStore(domain),
        InMemoryLockStore(),
        Mock(),
    )

    with pytest.warns(DeprecationWarning):
        processor._get_next_action_probabilities(
            DialogueStateTracker.from_events(
                "lala", [ActionExecuted(ACTION_LISTEN_NAME)]
            )
        )


>>>>>>> b5a3c8e9
async def test_restart_triggers_session_start(
    default_channel: CollectingOutputChannel,
    default_processor: MessageProcessor,
    monkeypatch: MonkeyPatch,
):
    # The rule policy is trained and used so as to allow the default action
    # ActionRestart to be predicted
    rule_policy = RulePolicy()
    rule_policy.train([], default_processor.domain, RegexInterpreter())
    monkeypatch.setattr(
        default_processor.policy_ensemble,
        "policies",
        [rule_policy, *default_processor.policy_ensemble.policies],
    )

    sender_id = uuid.uuid4().hex

    entity = "name"
    slot_1 = {entity: "name1"}
    await default_processor.handle_message(
        UserMessage(f"/greet{json.dumps(slot_1)}", default_channel, sender_id)
    )

    assert default_channel.latest_output() == {
        "recipient_id": sender_id,
        "text": "hey there name1!",
    }

    # This restarts the chat
    await default_processor.handle_message(
        UserMessage("/restart", default_channel, sender_id)
    )

    tracker = default_processor.tracker_store.get_or_create_tracker(sender_id)

    expected = [
        ActionExecuted(ACTION_SESSION_START_NAME),
        SessionStarted(),
        ActionExecuted(ACTION_LISTEN_NAME),
        UserUttered(
            f"/greet{json.dumps(slot_1)}",
            {INTENT_NAME_KEY: "greet", "confidence": 1.0},
            [{"entity": entity, "start": 6, "end": 23, "value": "name1"}],
        ),
        SlotSet(entity, slot_1[entity]),
        DefinePrevUserUtteredFeaturization(use_text_for_featurization=False),
        ActionExecuted("utter_greet"),
        BotUttered("hey there name1!", metadata={"utter_action": "utter_greet"}),
        ActionExecuted(ACTION_LISTEN_NAME),
        UserUttered("/restart", {INTENT_NAME_KEY: "restart", "confidence": 1.0}),
        DefinePrevUserUtteredFeaturization(use_text_for_featurization=False),
        ActionExecuted(ACTION_RESTART_NAME),
        Restarted(),
        ActionExecuted(ACTION_SESSION_START_NAME),
        SessionStarted(),
        # No previous slot is set due to restart.
        ActionExecuted(ACTION_LISTEN_NAME),
    ]
    for actual, expected in zip(tracker.events, expected):
        assert actual == expected


async def test_handle_message_if_action_manually_rejects(
    default_processor: MessageProcessor, monkeypatch: MonkeyPatch
):
    conversation_id = "test"
    message = UserMessage("/greet", sender_id=conversation_id)

    rejection_events = [
        SlotSet("my_slot", "test"),
        ActionExecutionRejected("utter_greet"),
        SlotSet("some slot", "some value"),
    ]

    async def mocked_run(self, *args: Any, **kwargs: Any) -> List[Event]:
        return rejection_events

    monkeypatch.setattr(ActionBotResponse, ActionBotResponse.run.__name__, mocked_run)
    await default_processor.handle_message(message)

    tracker = default_processor.tracker_store.retrieve(conversation_id)

    logged_events = list(tracker.events)

    assert ActionExecuted("utter_greet") not in logged_events
    assert all(event in logged_events for event in rejection_events)


async def test_policy_events_are_applied_to_tracker(
    default_processor: MessageProcessor, monkeypatch: MonkeyPatch
):
    expected_action = ACTION_LISTEN_NAME
    policy_events = [LoopInterrupted(True)]
    conversation_id = "test_policy_events_are_applied_to_tracker"
    user_message = "/greet"

    expected_events = [
        ActionExecuted(ACTION_SESSION_START_NAME),
        SessionStarted(),
        ActionExecuted(ACTION_LISTEN_NAME),
        UserUttered(user_message, intent={"name": "greet"}),
        *policy_events,
    ]

    class ConstantEnsemble(PolicyEnsemble):
        def probabilities_using_best_policy(
            self,
            tracker: DialogueStateTracker,
            domain: Domain,
            interpreter: NaturalLanguageInterpreter,
            **kwargs: Any,
        ) -> PolicyPrediction:
            prediction = PolicyPrediction.for_action_name(
                default_processor.domain, expected_action, "some policy"
            )
            prediction.events = policy_events

            return prediction

    monkeypatch.setattr(default_processor, "policy_ensemble", ConstantEnsemble([]))

    action_received_events = False

    async def mocked_run(
        self,
        output_channel: "OutputChannel",
        nlg: "NaturalLanguageGenerator",
        tracker: "DialogueStateTracker",
        domain: "Domain",
    ) -> List[Event]:
        # The action already has access to the policy events
        nonlocal action_received_events
        action_received_events = list(tracker.events) == expected_events
        return []

    monkeypatch.setattr(ActionListen, ActionListen.run.__name__, mocked_run)

    await default_processor.handle_message(
        UserMessage(user_message, sender_id=conversation_id)
    )

    assert action_received_events

    tracker = default_processor.get_tracker(conversation_id)
    # The action was logged on the tracker as well
    expected_events.append(ActionExecuted(ACTION_LISTEN_NAME))

    for event, expected in zip(tracker.events, expected_events):
        assert event == expected


# noinspection PyTypeChecker
@pytest.mark.parametrize(
    "reject_fn",
    [
        lambda: [ActionExecutionRejected(ACTION_LISTEN_NAME)],
        lambda: (_ for _ in ()).throw(ActionExecutionRejection(ACTION_LISTEN_NAME)),
    ],
)
async def test_policy_events_not_applied_if_rejected(
    default_processor: MessageProcessor,
    monkeypatch: MonkeyPatch,
    reject_fn: Callable[[], List[Event]],
):
    expected_action = ACTION_LISTEN_NAME
    expected_events = [LoopInterrupted(True)]
    conversation_id = "test_policy_events_are_applied_to_tracker"
    user_message = "/greet"

    class ConstantEnsemble(PolicyEnsemble):
        def probabilities_using_best_policy(
            self,
            tracker: DialogueStateTracker,
            domain: Domain,
            interpreter: NaturalLanguageInterpreter,
            **kwargs: Any,
        ) -> PolicyPrediction:
            prediction = PolicyPrediction.for_action_name(
                default_processor.domain, expected_action, "some policy"
            )
            prediction.events = expected_events

            return prediction

    monkeypatch.setattr(default_processor, "policy_ensemble", ConstantEnsemble([]))

    async def mocked_run(*args: Any, **kwargs: Any) -> List[Event]:
        return reject_fn()

    monkeypatch.setattr(ActionListen, ActionListen.run.__name__, mocked_run)

    await default_processor.handle_message(
        UserMessage(user_message, sender_id=conversation_id)
    )

    tracker = default_processor.get_tracker(conversation_id)
    expected_events = [
        ActionExecuted(ACTION_SESSION_START_NAME),
        SessionStarted(),
        ActionExecuted(ACTION_LISTEN_NAME),
        UserUttered(user_message, intent={"name": "greet"}),
        ActionExecutionRejected(ACTION_LISTEN_NAME),
    ]
    for event, expected in zip(tracker.events, expected_events):
        assert event == expected


async def test_logging_of_end_to_end_action():
    end_to_end_action = "hi, how are you?"
    domain = Domain(
        intents=["greet"],
        entities=[],
        slots=[],
        responses={},
        action_names=[],
        forms={},
        action_texts=[end_to_end_action],
    )

    conversation_id = "test_logging_of_end_to_end_action"
    user_message = "/greet"

    class ConstantEnsemble(PolicyEnsemble):
        def __init__(self) -> None:
            super().__init__([])
            self.number_of_calls = 0

        def probabilities_using_best_policy(
            self,
            tracker: DialogueStateTracker,
            domain: Domain,
            interpreter: NaturalLanguageInterpreter,
            **kwargs: Any,
        ) -> PolicyPrediction:
            if self.number_of_calls == 0:
                prediction = PolicyPrediction.for_action_name(
                    domain, end_to_end_action, "some policy"
                )
                prediction.is_end_to_end_prediction = True
                self.number_of_calls += 1
                return prediction
            else:
                return PolicyPrediction.for_action_name(domain, ACTION_LISTEN_NAME)

    tracker_store = InMemoryTrackerStore(domain)
    lock_store = InMemoryLockStore()
    processor = MessageProcessor(
        RegexInterpreter(),
        ConstantEnsemble(),
        domain,
        tracker_store,
        lock_store,
        NaturalLanguageGenerator.create(None, domain),
    )

    await processor.handle_message(UserMessage(user_message, sender_id=conversation_id))

    tracker = tracker_store.retrieve(conversation_id)
    expected_events = [
        ActionExecuted(ACTION_SESSION_START_NAME),
        SessionStarted(),
        ActionExecuted(ACTION_LISTEN_NAME),
        UserUttered(user_message, intent={"name": "greet"}),
        ActionExecuted(action_text=end_to_end_action),
        BotUttered("hi, how are you?", {}, {}, 123),
        ActionExecuted(ACTION_LISTEN_NAME),
    ]
    for event, expected in zip(tracker.events, expected_events):
        assert event == expected


def test_predict_next_action_with_hidden_rules():
    rule_intent = "rule_intent"
    rule_action = "rule_action"
    story_intent = "story_intent"
    story_action = "story_action"
    rule_slot = "rule_slot"
    story_slot = "story_slot"
    domain = Domain.from_yaml(
        f"""
        version: "2.0"
        intents:
        - {rule_intent}
        - {story_intent}
        actions:
        - {rule_action}
        - {story_action}
        slots:
          {rule_slot}:
            type: text
          {story_slot}:
            type: text
        """
    )

    rule = TrackerWithCachedStates.from_events(
        "rule",
        domain=domain,
        slots=domain.slots,
        evts=[
            ActionExecuted(RULE_SNIPPET_ACTION_NAME),
            ActionExecuted(ACTION_LISTEN_NAME),
            UserUttered(intent={"name": rule_intent}),
            ActionExecuted(rule_action),
            SlotSet(rule_slot, rule_slot),
            ActionExecuted(ACTION_LISTEN_NAME),
        ],
        is_rule_tracker=True,
    )
    story = TrackerWithCachedStates.from_events(
        "story",
        domain=domain,
        slots=domain.slots,
        evts=[
            ActionExecuted(ACTION_LISTEN_NAME),
            UserUttered(intent={"name": story_intent}),
            ActionExecuted(story_action),
            SlotSet(story_slot, story_slot),
            ActionExecuted(ACTION_LISTEN_NAME),
        ],
    )
    interpreter = RegexInterpreter()
    ensemble = SimplePolicyEnsemble(policies=[RulePolicy(), MemoizationPolicy()])
    ensemble.train([rule, story], domain, interpreter)

    tracker_store = InMemoryTrackerStore(domain)
    lock_store = InMemoryLockStore()
    processor = MessageProcessor(
        interpreter,
        ensemble,
        domain,
        tracker_store,
        lock_store,
        TemplatedNaturalLanguageGenerator(domain.templates),
    )

    tracker = DialogueStateTracker.from_events(
        "casd",
        evts=[
            ActionExecuted(ACTION_LISTEN_NAME),
            UserUttered(intent={"name": rule_intent}),
        ],
        slots=domain.slots,
    )
    action, prediction = processor.predict_next_action(tracker)
    assert action._name == rule_action
    assert prediction.hide_rule_turn

    processor._log_action_on_tracker(
        tracker, action, [SlotSet(rule_slot, rule_slot)], prediction
    )

    action, prediction = processor.predict_next_action(tracker)
    assert isinstance(action, ActionListen)
    assert prediction.hide_rule_turn

    processor._log_action_on_tracker(tracker, action, None, prediction)

    tracker.events.append(UserUttered(intent={"name": story_intent}))

    # rules are hidden correctly if memo policy predicts next actions correctly
    action, prediction = processor.predict_next_action(tracker)
    assert action._name == story_action
    assert not prediction.hide_rule_turn

    processor._log_action_on_tracker(
        tracker, action, [SlotSet(story_slot, story_slot)], prediction
    )

    action, prediction = processor.predict_next_action(tracker)
    assert isinstance(action, ActionListen)
    assert not prediction.hide_rule_turn<|MERGE_RESOLUTION|>--- conflicted
+++ resolved
@@ -902,8 +902,6 @@
     )
 
 
-<<<<<<< HEAD
-=======
 async def test_action_unlikely_intent_metadata(default_processor: MessageProcessor):
     tracker = DialogueStateTracker.from_events(
         "some-sender", evts=[ActionExecuted(ACTION_LISTEN_NAME),],
@@ -927,42 +925,6 @@
     assert applied_events[1].metadata == metadata
 
 
-@pytest.mark.parametrize(
-    "predict_function",
-    [
-        lambda tracker, domain, _: PolicyPrediction([1, 0, 2, 3], "some-policy"),
-        lambda tracker, domain, _=True: PolicyPrediction([1, 0], "some-policy"),
-    ],
-)
-def test_get_next_action_probabilities_pass_policy_predictions_without_interpreter_arg(
-    predict_function: Callable,
-):
-    policy = TEDPolicy()
-
-    policy.predict_action_probabilities = predict_function
-
-    ensemble = SimplePolicyEnsemble(policies=[policy])
-    interpreter = Mock()
-    domain = Domain.empty()
-
-    processor = MessageProcessor(
-        interpreter,
-        ensemble,
-        domain,
-        InMemoryTrackerStore(domain),
-        InMemoryLockStore(),
-        Mock(),
-    )
-
-    with pytest.warns(DeprecationWarning):
-        processor._get_next_action_probabilities(
-            DialogueStateTracker.from_events(
-                "lala", [ActionExecuted(ACTION_LISTEN_NAME)]
-            )
-        )
-
-
->>>>>>> b5a3c8e9
 async def test_restart_triggers_session_start(
     default_channel: CollectingOutputChannel,
     default_processor: MessageProcessor,
