--- conflicted
+++ resolved
@@ -677,8 +677,7 @@
         return features_to_return, mask_combined_sequence_sentence
 
 
-<<<<<<< HEAD
-class RasaSequenceLayer(tf.keras.layers.Layer):
+class RasaSequenceLayer(RasaCustomLayer):
     """Creates a sequence of embeddings from all features for the specified attribute
     and optionally creates MLM training examples on the fly.
 
@@ -688,19 +687,6 @@
        case of sequence features) and appends the combined sentence features to the
        sequential features.
     2. Apply a dense layer (position-wise) to the combined features.
-=======
-class RasaSequenceLayer(RasaCustomLayer):
-    """Creates an embedding from all features for a sequence attribute; facilitates MLM.
-
-    This layer combines all features for an attribute and embeds them using a
-    transformer, optionally doing masked language modeling. The layer is meant only for
-    attributes with sequence-level features, such as `text`, `response` and
-    `action_text`.
-
-    Internally, this layer applies the following steps:
-    1. Combine features using `RasaFeatureCombiningLayer`.
-    2. Apply a dense layer(s) to the combined features.
->>>>>>> 08bb8d21
     3. Optionally, and only during training for the `text` attribute, apply masking to
         the resulting features and create further helper variables for masked language
         modeling. Note that this is only done if the given attribute is the text attribute
