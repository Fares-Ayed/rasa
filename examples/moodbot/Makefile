help:
<<<<<<< HEAD
	@echo "    train-nlu"
	@echo "        Train the natural language understanding using Rasa NLU."
	@echo "    train-core"
	@echo "        Train a dialogue model using Rasa core."
	@echo "    train"
	@echo "        Train a stack model using Rasa core & NLU."
	@echo "    run-{channel}"
	@echo "        Spin up a server that uses the connector for {channel}."
	@echo "    evaluate"
	@echo "        Evaluates the stacked model."
=======
	@echo "    train"
	@echo "        Train a stacked model using Rasa core & NLU."
	@echo "    run-{channel}"
	@echo "        Spin up a server that uses the connector for {channel}."
>>>>>>> 36077b97
	@echo "    visualize"
	@echo "        Show your stories as a graph."
	@echo "        Spin up a server that uses the connector for {channel}."
	@echo "    evaluate"
	@echo "        Test the latest stacked model located in /models."

<<<<<<< HEAD
train-nlu:
	rasa train nlu -c config.yml -u data/nlu.md

train-core:
	rasa train core -s data/stories.md -d domain.yml -o models

=======
>>>>>>> 36077b97
train:
	rasa train -d domain.yml -c config.yml -o models

train-interactive:
<<<<<<< HEAD
	rasa interactive core -d domain.yml -m models -c config.yml --data data

run-fb:
	rasa shell core -m models -p 5002 -c facebook --credentials credentials.yml

run-slack:
	rasa shell core -m models -p 5002 -c slack --credentials credentials.yml

run-telegram:
	rasa shell core -m models -p 5002 -c telegram --credentials credentials.yml

run-rocketchat:
	rasa shell core -m models -p 5002 -c rocketchat --credentials credentials.yml

run-mattermost:
	rasa shell core -m models -p 5002 -c mattermost --credentials credentials.yml

run-twilio:
	rasa shell core -m models -p 5002 -c twilio --credentials credentials.yml

run-webexteams:
	rasa shell core -m models -p 5002 -c webexteams --credentials credentials.yml
=======
	rasa interactive -d domain.yml -m models -c config.yml --data data

run-fb:
	rasa run -m models -p 5002 -c facebook --credentials credentials.yml

run-slack:
	rasa run -m models -p 5002 -c slack --credentials credentials.yml

run-telegram:
	rasa run -m models -p 5002 -c telegram --credentials credentials.yml

run-rocketchat:
	rasa run -m models -p 5002 -c rocketchat --credentials credentials.yml

run-mattermost:
	rasa run -m models -p 5002 -c mattermost --credentials credentials.yml

run-twilio:
	rasa run -m models -p 5002 -c twilio --credentials credentials.yml

run-webexteams:
	rasa run -m models -p 5002 -c webexteams --credentials credentials.yml
>>>>>>> 36077b97

run-cmdline:
	rasa shell -m models

evaluate:
<<<<<<< HEAD
	rasa test
=======
	rasa test -m models
>>>>>>> 36077b97

visualize:
	rasa show stories<|MERGE_RESOLUTION|>--- conflicted
+++ resolved
@@ -1,64 +1,19 @@
 help:
-<<<<<<< HEAD
-	@echo "    train-nlu"
-	@echo "        Train the natural language understanding using Rasa NLU."
-	@echo "    train-core"
-	@echo "        Train a dialogue model using Rasa core."
-	@echo "    train"
-	@echo "        Train a stack model using Rasa core & NLU."
-	@echo "    run-{channel}"
-	@echo "        Spin up a server that uses the connector for {channel}."
-	@echo "    evaluate"
-	@echo "        Evaluates the stacked model."
-=======
+
 	@echo "    train"
 	@echo "        Train a stacked model using Rasa core & NLU."
 	@echo "    run-{channel}"
 	@echo "        Spin up a server that uses the connector for {channel}."
->>>>>>> 36077b97
 	@echo "    visualize"
 	@echo "        Show your stories as a graph."
 	@echo "        Spin up a server that uses the connector for {channel}."
 	@echo "    evaluate"
 	@echo "        Test the latest stacked model located in /models."
 
-<<<<<<< HEAD
-train-nlu:
-	rasa train nlu -c config.yml -u data/nlu.md
-
-train-core:
-	rasa train core -s data/stories.md -d domain.yml -o models
-
-=======
->>>>>>> 36077b97
 train:
 	rasa train -d domain.yml -c config.yml -o models
 
 train-interactive:
-<<<<<<< HEAD
-	rasa interactive core -d domain.yml -m models -c config.yml --data data
-
-run-fb:
-	rasa shell core -m models -p 5002 -c facebook --credentials credentials.yml
-
-run-slack:
-	rasa shell core -m models -p 5002 -c slack --credentials credentials.yml
-
-run-telegram:
-	rasa shell core -m models -p 5002 -c telegram --credentials credentials.yml
-
-run-rocketchat:
-	rasa shell core -m models -p 5002 -c rocketchat --credentials credentials.yml
-
-run-mattermost:
-	rasa shell core -m models -p 5002 -c mattermost --credentials credentials.yml
-
-run-twilio:
-	rasa shell core -m models -p 5002 -c twilio --credentials credentials.yml
-
-run-webexteams:
-	rasa shell core -m models -p 5002 -c webexteams --credentials credentials.yml
-=======
 	rasa interactive -d domain.yml -m models -c config.yml --data data
 
 run-fb:
@@ -81,17 +36,12 @@
 
 run-webexteams:
 	rasa run -m models -p 5002 -c webexteams --credentials credentials.yml
->>>>>>> 36077b97
 
 run-cmdline:
 	rasa shell -m models
 
 evaluate:
-<<<<<<< HEAD
-	rasa test
-=======
 	rasa test -m models
->>>>>>> 36077b97
 
 visualize:
 	rasa show stories