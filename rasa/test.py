--- conflicted
+++ resolved
@@ -147,27 +147,13 @@
 
     from rasa.core.test import test as core_test
 
-<<<<<<< HEAD
-    kwargs = utils.minimal_kwargs(additional_arguments, core_test, ["stories", "agent"])
-
-    _test_core(stories, _agent, output, **kwargs)
-
-
-def _test_core(
-    stories: Optional[Text], agent: "Agent", output_directory: Text, **kwargs: Any
-) -> None:
-    from rasa.core.test import test as core_test
-
-    loop = asyncio.get_event_loop()
-    loop.run_until_complete(
-        core_test(stories, agent, out_directory=output_directory, **kwargs)
-=======
     kwargs = rasa.shared.utils.common.minimal_kwargs(
-        additional_arguments, test, ["stories", "agent"]
->>>>>>> 85c785d0
-    )
-
-    rasa.utils.common.run_in_loop(test(stories, _agent, out_directory=output, **kwargs))
+        additional_arguments, core_test, ["stories", "agent"]
+    )
+
+    rasa.utils.common.run_in_loop(
+        core_test(stories, _agent, out_directory=output, **kwargs)
+    )
 
 
 def test_nlu(
