--- conflicted
+++ resolved
@@ -1,20 +1,6 @@
 language: en
 
 pipeline:
-<<<<<<< HEAD
-- name: WhitespaceTokenizer
-- name: CRFEntityExtractor
-- name: EntitySynonymMapper
-- name: CountVectorsFeaturizer
-  token_pattern: (?u)\b\w+\b
-- name: EmbeddingIntentClassifier
-- name: DucklingHTTPExtractor
-  url: http://localhost:8000
-  dimensions:
-  - number
-
-language: en
-=======
   - name: WhitespaceTokenizer
   - name: CRFEntityExtractor
   - name: EntitySynonymMapper
@@ -25,7 +11,6 @@
     url: http://localhost:8000
     dimensions:
       - number
->>>>>>> 36077b97
 
 policies:
   - name: FallbackPolicy
