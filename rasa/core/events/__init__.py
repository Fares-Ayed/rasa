import json
import logging
import warnings

import jsonpickle
import time
import typing
import uuid
from dateutil import parser
from datetime import datetime
from typing import List, Dict, Text, Any, Type, Optional

from rasa.core import utils
from typing import Union

if typing.TYPE_CHECKING:
    from rasa.core.trackers import DialogueStateTracker

logger = logging.getLogger(__name__)


def deserialise_events(serialized_events: List[Dict[Text, Any]]) -> List["Event"]:
    """Convert a list of dictionaries to a list of corresponding events.

    Example format:
        [{"event": "slot", "value": 5, "name": "my_slot"}]
    """

    deserialised = []

    for e in serialized_events:
        if "event" in e:
            event = Event.from_parameters(e)
            if event:
                deserialised.append(event)
            else:
                logger.warning(
                    f"Unable to parse event '{event}' while deserialising. The event"
                    " will be ignored."
                )

    return deserialised


def deserialise_entities(entities: Union[Text, List[Any]]) -> List[Dict[Text, Any]]:
    if isinstance(entities, str):
        entities = json.loads(entities)

    return [e for e in entities if isinstance(e, dict)]


def md_format_message(text, intent, entities) -> Text:
    from rasa.nlu.training_data.formats import MarkdownWriter, MarkdownReader

    message_from_md = MarkdownReader().parse_training_example(text)
    deserialised_entities = deserialise_entities(entities)
    return MarkdownWriter.generate_message_md(
        {
            "text": message_from_md.text,
            "intent": intent,
            "entities": deserialised_entities,
        }
    )


def first_key(d: Dict[Text, Any], default_key: Any) -> Any:
    if len(d) > 1:
        for k, v in d.items():
            if k != default_key:
                # we return the first key that is not the default key
                return k
    elif len(d) == 1:
        return list(d.keys())[0]
    else:
        return None


# noinspection PyProtectedMember
class Event:
    """Events describe everything that occurs in
    a conversation and tell the :class:`rasa.core.trackers.DialogueStateTracker`
    how to update its state."""

    type_name = "event"

    def __init__(
        self,
        timestamp: Optional[float] = None,
        metadata: Optional[Dict[Text, Any]] = None,
    ) -> None:
        self.timestamp = timestamp or time.time()
        self._metadata = metadata or {}

    @property
    def metadata(self) -> Dict[Text, Any]:
        # Needed for compatibility with Rasa versions <1.4.0. Previous versions
        # of Rasa serialized trackers using the pickle module. For the moment,
        # Rasa still supports loading these serialized trackers with pickle,
        # but will use JSON in any subsequent save operations. Versions of
        # trackers serialized with pickle won't include the `_metadata`
        # attribute in their events, so it is necessary to define this getter
        # in case the attribute does not exist. For more information see
        # CHANGELOG.rst.
        return getattr(self, "_metadata", {})

    def __ne__(self, other: Any) -> bool:
        # Not strictly necessary, but to avoid having both x==y and x!=y
        # True at the same time
        return not (self == other)

    def as_story_string(self) -> Optional[Text]:
        raise NotImplementedError

    @staticmethod
    def from_story_string(
        event_name: Text,
        parameters: Dict[Text, Any],
        default: Optional[Type["Event"]] = None,
    ) -> Optional[List["Event"]]:
        event_class = Event.resolve_by_type(event_name, default)

        if not event_class:
            return None

        return event_class._from_story_string(parameters)

    @staticmethod
    def from_parameters(
        parameters: Dict[Text, Any], default: Optional[Type["Event"]] = None
    ) -> Optional["Event"]:

        event_name = parameters.get("event")
        if event_name is None:
            return None

        event_class: Type[Event] = Event.resolve_by_type(event_name, default)
        if not event_class:
            return None

        return event_class._from_parameters(parameters)

    @classmethod
    def _from_story_string(cls, parameters: Dict[Text, Any]) -> Optional[List["Event"]]:
        """Called to convert a parsed story line into an event."""
        return [cls(parameters.get("timestamp"), parameters.get("metadata"))]

<<<<<<< HEAD
    def as_dict(self):
=======
    def as_dict(self) -> Dict[Text, Any]:
>>>>>>> 71c1228b
        d = {"event": self.type_name, "timestamp": self.timestamp}

        if self.metadata:
            d["metadata"] = self.metadata

        return d

    @classmethod
    def _from_parameters(cls, parameters: Dict[Text, Any]) -> Optional["Event"]:
        """Called to convert a dictionary of parameters to a single event.

        By default uses the same implementation as the story line
        conversation ``_from_story_string``. But the subclass might
        decide to handle parameters differently if the parsed parameters
        don't origin from a story file."""

        result = cls._from_story_string(parameters)
        if len(result) > 1:
            logger.warning(
                f"Event from parameters called with parameters "
                f"for multiple events. This is not supported, "
                f"only the first event will be returned. "
                f"Parameters: {parameters}"
            )
        return result[0] if result else None

    @staticmethod
    def resolve_by_type(
        type_name: Text, default: Optional[Type["Event"]] = None
    ) -> Optional[Type["Event"]]:
        """Returns a slots class by its type name."""
        from rasa.core import utils

        for cls in utils.all_subclasses(Event):
            if cls.type_name == type_name:
                return cls
        if type_name == "topic":
            return None  # backwards compatibility to support old TopicSet evts
        elif default is not None:
            return default
        else:
            raise ValueError(f"Unknown event name '{type_name}'.")

    def apply_to(self, tracker: "DialogueStateTracker") -> None:
        pass


# noinspection PyProtectedMember
class UserUttered(Event):
    """The user has said something to the bot.

    As a side effect a new ``Turn`` will be created in the ``Tracker``."""

    type_name = "user"

    def __init__(
        self,
        text: Optional[Text] = None,
        intent=None,
        entities=None,
        parse_data: Optional[Dict[Text, Any]] = None,
        timestamp: Optional[float] = None,
        input_channel: Optional[Text] = None,
        message_id: Optional[Text] = None,
        metadata: Optional[Dict] = None,
    ):
        self.text = text
        self.intent = intent if intent else {}
        self.entities = entities if entities else []
        self.input_channel = input_channel
        self.message_id = message_id

        super().__init__(timestamp, metadata)

        if parse_data:
            self.parse_data = parse_data
        else:
            self.parse_data = {
                "intent": self.intent,
                "entities": self.entities,
                "text": text,
                "message_id": self.message_id,
                "metadata": self.metadata,
            }

    @staticmethod
    def _from_parse_data(
        text: Text,
        parse_data: Dict[Text, Any],
        timestamp: Optional[float] = None,
        input_channel: Optional[Text] = None,
        message_id: Optional[Text] = None,
        metadata: Optional[Dict] = None,
    ):
        return UserUttered(
            text,
            parse_data.get("intent"),
            parse_data.get("entities", []),
            parse_data,
            timestamp,
            input_channel,
            message_id,
            metadata,
        )

    def __hash__(self) -> int:
        return hash(
            (self.text, self.intent.get("name"), jsonpickle.encode(self.entities))
        )

    def __eq__(self, other) -> bool:
        if not isinstance(other, UserUttered):
            return False
        else:
            return (
                self.text,
                self.intent.get("name"),
                [jsonpickle.encode(ent) for ent in self.entities],
            ) == (
                other.text,
                other.intent.get("name"),
                [jsonpickle.encode(ent) for ent in other.entities],
            )

    def __str__(self) -> Text:
        return "UserUttered(text: {}, intent: {}, entities: {})".format(
            self.text, self.intent, self.entities
        )

    @staticmethod
    def empty() -> "UserUttered":
        return UserUttered(None)

    def as_dict(self) -> Dict[Text, Any]:
        _dict = super().as_dict()
        _dict.update(
            {
                "text": self.text,
                "parse_data": self.parse_data,
                "input_channel": getattr(self, "input_channel", None),
                "message_id": getattr(self, "message_id", None),
                "metadata": self.metadata,
            }
        )
        return _dict

    @classmethod
    def _from_story_string(cls, parameters: Dict[Text, Any]) -> Optional[List[Event]]:
        try:
            return [
                cls._from_parse_data(
                    parameters.get("text"),
                    parameters.get("parse_data"),
                    parameters.get("timestamp"),
                    parameters.get("input_channel"),
                    parameters.get("message_id"),
                    parameters.get("metadata"),
                )
            ]
        except KeyError as e:
            raise ValueError(f"Failed to parse bot uttered event. {e}")

    def as_story_string(self, e2e: bool = False) -> Text:
        if self.intent:
            if self.entities:
                ent_string = json.dumps(
                    {ent["entity"]: ent["value"] for ent in self.entities},
                    ensure_ascii=False,
                )
            else:
                ent_string = ""

            parse_string = "{intent}{entities}".format(
                intent=self.intent.get("name", ""), entities=ent_string
            )
            if e2e:
                message = md_format_message(self.text, self.intent, self.entities)
                return "{}: {}".format(self.intent.get("name"), message)
            else:
                return parse_string
        else:
            return self.text

    def apply_to(self, tracker: "DialogueStateTracker") -> None:
        tracker.latest_message = self
        tracker.clear_followup_action()


# noinspection PyProtectedMember
class BotUttered(Event):
    """The bot has said something to the user.

    This class is not used in the story training as it is contained in the

    ``ActionExecuted`` class. An entry is made in the ``Tracker``."""

    type_name = "bot"

    def __init__(self, text=None, data=None, metadata=None, timestamp=None) -> None:
        self.text = text
        self.data = data or {}
        super().__init__(timestamp, metadata)

    def __members(self):
        data_no_nones = utils.remove_none_values(self.data)
        meta_no_nones = utils.remove_none_values(self.metadata)
        return (
            self.text,
            jsonpickle.encode(data_no_nones),
            jsonpickle.encode(meta_no_nones),
        )

    def __hash__(self) -> int:
        return hash(self.__members())

    def __eq__(self, other) -> bool:
        if not isinstance(other, BotUttered):
            return False
        else:
            return self.__members() == other.__members()

    def __str__(self) -> Text:
        return "BotUttered(text: {}, data: {}, metadata: {})".format(
            self.text, json.dumps(self.data), json.dumps(self.metadata)
        )

    def __repr__(self) -> Text:
        return "BotUttered('{}', {}, {}, {})".format(
            self.text, json.dumps(self.data), json.dumps(self.metadata), self.timestamp
        )

    def apply_to(self, tracker: "DialogueStateTracker") -> None:

        tracker.latest_bot_utterance = self

    def as_story_string(self) -> None:
        return None

    def message(self) -> Dict[Text, Any]:
        """Return the complete message as a dictionary."""

        m = self.data.copy()
        m["text"] = self.text
        m["timestamp"] = self.timestamp
        m.update(self.metadata)

        if m.get("image") == m.get("attachment"):
            # we need this as there is an oddity we introduced a while ago where
            # we automatically set the attachment to the image. to not break
            # any persisted events we kept that, but we need to make sure that
            # the message contains the image only once
            m["attachment"] = None

        return m

    @staticmethod
    def empty() -> "BotUttered":
        return BotUttered()

    def as_dict(self) -> Dict[Text, Any]:
        d = super().as_dict()
        d.update({"text": self.text, "data": self.data, "metadata": self.metadata})
        return d

    @classmethod
    def _from_parameters(cls, parameters) -> "BotUttered":
        try:
            return BotUttered(
                parameters.get("text"),
                parameters.get("data"),
                parameters.get("metadata"),
                parameters.get("timestamp"),
            )
        except KeyError as e:
            raise ValueError(f"Failed to parse bot uttered event. {e}")


# noinspection PyProtectedMember
class SlotSet(Event):
    """The user has specified their preference for the value of a ``slot``.

    Every slot has a name and a value. This event can be used to set a
    value for a slot on a conversation.

    As a side effect the ``Tracker``'s slots will be updated so
    that ``tracker.slots[key]=value``."""

    type_name = "slot"

    def __init__(
        self,
        key: Text,
        value: Optional[Any] = None,
        timestamp: Optional[float] = None,
        metadata: Optional[Dict[Text, Any]] = None,
    ) -> None:
        self.key = key
        self.value = value
        super().__init__(timestamp, metadata)

    def __str__(self) -> Text:
        return f"SlotSet(key: {self.key}, value: {self.value})"

    def __hash__(self) -> int:
        return hash((self.key, jsonpickle.encode(self.value)))

    def __eq__(self, other) -> bool:
        if not isinstance(other, SlotSet):
            return False
        else:
            return (self.key, self.value) == (other.key, other.value)

    def as_story_string(self) -> Text:
        props = json.dumps({self.key: self.value}, ensure_ascii=False)
        return f"{self.type_name}{props}"

    @classmethod
    def _from_story_string(cls, parameters: Dict[Text, Any]) -> Optional[List[Event]]:

        slots = []
        for slot_key, slot_val in parameters.items():
            slots.append(SlotSet(slot_key, slot_val))

        if slots:
            return slots
        else:
            return None

    def as_dict(self) -> Dict[Text, Any]:
        d = super().as_dict()
        d.update({"name": self.key, "value": self.value})
        return d

    @classmethod
    def _from_parameters(cls, parameters) -> "SlotSet":
        try:
            return SlotSet(
                parameters.get("name"),
                parameters.get("value"),
                parameters.get("timestamp"),
                parameters.get("metadata"),
            )
        except KeyError as e:
            raise ValueError(f"Failed to parse set slot event. {e}")

    def apply_to(self, tracker: "DialogueStateTracker") -> None:
        tracker._set_slot(self.key, self.value)


# noinspection PyProtectedMember
class Restarted(Event):
    """Conversation should start over & history wiped.

    Instead of deleting all events, this event can be used to reset the
    trackers state (e.g. ignoring any past user messages & resetting all
    the slots)."""

    type_name = "restart"

    def __hash__(self) -> int:
        return hash(32143124312)

    def __eq__(self, other) -> bool:
        return isinstance(other, Restarted)

    def __str__(self) -> Text:
        return "Restarted()"

    def as_story_string(self) -> Text:
        return self.type_name

    def apply_to(self, tracker: "DialogueStateTracker") -> None:
        from rasa.core.actions.action import (  # pytype: disable=pyi-error
            ACTION_LISTEN_NAME,
        )

        tracker._reset()
        tracker.trigger_followup_action(ACTION_LISTEN_NAME)


# noinspection PyProtectedMember
class UserUtteranceReverted(Event):
    """Bot reverts everything until before the most recent user message.

    The bot will revert all events after the latest `UserUttered`, this
    also means that the last event on the tracker is usually `action_listen`
    and the bot is waiting for a new user message."""

    type_name = "rewind"

    def __hash__(self) -> int:
        return hash(32143124315)

    def __eq__(self, other) -> bool:
        return isinstance(other, UserUtteranceReverted)

    def __str__(self) -> Text:
        return "UserUtteranceReverted()"

    def as_story_string(self) -> Text:
        return self.type_name

    def apply_to(self, tracker: "DialogueStateTracker") -> None:
        tracker._reset()
        tracker.replay_events()


# noinspection PyProtectedMember
class AllSlotsReset(Event):
    """All Slots are reset to their initial values.

    If you want to keep the dialogue history and only want to reset the
    slots, you can use this event to set all the slots to their initial
    values."""

    type_name = "reset_slots"

    def __hash__(self) -> int:
        return hash(32143124316)

    def __eq__(self, other) -> bool:
        return isinstance(other, AllSlotsReset)

    def __str__(self) -> Text:
        return "AllSlotsReset()"

    def as_story_string(self) -> Text:
        return self.type_name

    def apply_to(self, tracker) -> None:
        tracker._reset_slots()


# noinspection PyProtectedMember
class ReminderScheduled(Event):
    """ Allows asynchronous scheduling of action execution.

    As a side effect the message processor will schedule an action to be run
    at the trigger date."""

    type_name = "reminder"

    def __init__(
        self,
        action_name: Text,
        trigger_date_time: datetime,
        name: Optional[Text] = None,
        kill_on_user_message: bool = True,
        timestamp: Optional[float] = None,
        metadata: Optional[Dict[Text, Any]] = None,
    ):
        """Creates the reminder

        Args:
            action_name: name of the action to be scheduled
            trigger_date_time: date at which the execution of the action
                should be triggered (either utc or with tz)
            name: id of the reminder. if there are multiple reminders with
                 the same id only the last will be run
            kill_on_user_message: ``True`` means a user message before the
                 trigger date will abort the reminder
            timestamp: creation date of the event
            metadata: optional event metadata
        """

        self.action_name = action_name
        self.trigger_date_time = trigger_date_time
        self.kill_on_user_message = kill_on_user_message
        self.name = name if name is not None else str(uuid.uuid1())
        super().__init__(timestamp, metadata)

    def __hash__(self) -> int:
        return hash(
            (
                self.action_name,
                self.trigger_date_time.isoformat(),
                self.kill_on_user_message,
                self.name,
            )
        )

    def __eq__(self, other) -> bool:
        if not isinstance(other, ReminderScheduled):
            return False
        else:
            return self.name == other.name

    def __str__(self) -> str:
        return (
            "ReminderScheduled("
            "action: {}, trigger_date: {}, name: {}"
            ")".format(self.action_name, self.trigger_date_time, self.name)
        )

    def _data_obj(self) -> Dict[Text, Any]:
        return {
            "action": self.action_name,
            "date_time": self.trigger_date_time.isoformat(),
            "name": self.name,
            "kill_on_user_msg": self.kill_on_user_message,
        }

    def as_story_string(self) -> Text:
        props = json.dumps(self._data_obj())
        return f"{self.type_name}{props}"

    def as_dict(self) -> Dict[Text, Any]:
        d = super().as_dict()
        d.update(self._data_obj())
        return d

    @classmethod
    def _from_story_string(cls, parameters: Dict[Text, Any]) -> Optional[List[Event]]:

        trigger_date_time = parser.parse(parameters.get("date_time"))
        return [
            ReminderScheduled(
                parameters.get("action"),
                trigger_date_time,
                parameters.get("name", None),
                parameters.get("kill_on_user_msg", True),
                parameters.get("timestamp"),
                parameters.get("metadata"),
            )
        ]


# noinspection PyProtectedMember
class ReminderCancelled(Event):
    """Cancel all jobs with a specific name."""

    type_name = "cancel_reminder"

    def __init__(
        self,
        action_name: Text,
        timestamp: Optional[float] = None,
        metadata: Optional[Dict[Text, Any]] = None,
    ):
        """
        Args:
            action_name: name of the scheduled action to be cancelled
            metadata: optional event metadata
        """

        self.action_name = action_name
        super().__init__(timestamp, metadata)

    def __hash__(self) -> int:
        return hash(self.action_name)

    def __eq__(self, other) -> bool:
        return isinstance(other, ReminderCancelled)

    def __str__(self) -> Text:
        return f"ReminderCancelled(action: {self.action_name})"

    def as_story_string(self) -> Text:
        props = json.dumps({"action": self.action_name})
        return f"{self.type_name}{props}"

    @classmethod
    def _from_story_string(cls, parameters: Dict[Text, Any]) -> Optional[List[Event]]:
        return [
            ReminderCancelled(
                parameters.get("action"),
                parameters.get("timestamp"),
                parameters.get("metadata"),
            )
        ]


# noinspection PyProtectedMember
class ActionReverted(Event):
    """Bot undoes its last action.

    The bot reverts everything until before the most recent action.
    This includes the action itself, as well as any events that
    action created, like set slot events - the bot will now
    predict a new action using the state before the most recent
    action."""

    type_name = "undo"

    def __hash__(self) -> int:
        return hash(32143124318)

    def __eq__(self, other) -> bool:
        return isinstance(other, ActionReverted)

    def __str__(self) -> Text:
        return "ActionReverted()"

    def as_story_string(self) -> Text:
        return self.type_name

    def apply_to(self, tracker: "DialogueStateTracker") -> None:
        tracker._reset()
        tracker.replay_events()


# noinspection PyProtectedMember
class StoryExported(Event):
    """Story should get dumped to a file."""

    type_name = "export"

    def __init__(
        self,
        path: Optional[Text] = None,
        timestamp: Optional[float] = None,
        metadata: Optional[Dict[Text, Any]] = None,
    ):
        self.path = path
        super().__init__(timestamp, metadata)

    def __hash__(self) -> int:
        return hash(32143124319)

    def __eq__(self, other) -> bool:
        return isinstance(other, StoryExported)

    def __str__(self) -> Text:
        return "StoryExported()"

    @classmethod
    def _from_story_string(cls, parameters: Dict[Text, Any]) -> Optional[List[Event]]:
        return [
            StoryExported(
                parameters.get("path"),
                parameters.get("timestamp"),
                parameters.get("metadata"),
            )
        ]

    def as_story_string(self) -> Text:
        return self.type_name

    def apply_to(self, tracker: "DialogueStateTracker") -> None:
        if self.path:
            tracker.export_stories_to_file(self.path)


# noinspection PyProtectedMember
class FollowupAction(Event):
    """Enqueue a followup action."""

    type_name = "followup"

    def __init__(
        self,
        name: Text,
        timestamp: Optional[float] = None,
        metadata: Optional[Dict[Text, Any]] = None,
    ) -> None:
        self.action_name = name
        super().__init__(timestamp, metadata)

    def __hash__(self) -> int:
        return hash(self.action_name)

    def __eq__(self, other) -> bool:
        if not isinstance(other, FollowupAction):
            return False
        else:
            return self.action_name == other.action_name

    def __str__(self) -> Text:
        return f"FollowupAction(action: {self.action_name})"

    def as_story_string(self) -> Text:
        props = json.dumps({"name": self.action_name})
        return f"{self.type_name}{props}"

    @classmethod
    def _from_story_string(cls, parameters: Dict[Text, Any]) -> Optional[List[Event]]:

        return [
            FollowupAction(
                parameters.get("name"),
                parameters.get("timestamp"),
                parameters.get("metadata"),
            )
        ]

    def as_dict(self) -> Dict[Text, Any]:
        d = super().as_dict()
        d.update({"name": self.action_name})
        return d

    def apply_to(self, tracker: "DialogueStateTracker") -> None:
        tracker.trigger_followup_action(self.action_name)


# noinspection PyProtectedMember
class ConversationPaused(Event):
    """Ignore messages from the user to let a human take over.

    As a side effect the ``Tracker``'s ``paused`` attribute will
    be set to ``True``. """

    type_name = "pause"

    def __hash__(self) -> int:
        return hash(32143124313)

    def __eq__(self, other) -> bool:
        return isinstance(other, ConversationPaused)

    def __str__(self) -> Text:
        return "ConversationPaused()"

    def as_story_string(self) -> Text:
        return self.type_name

    def apply_to(self, tracker) -> None:
        tracker._paused = True


# noinspection PyProtectedMember
class ConversationResumed(Event):
    """Bot takes over conversation.

    Inverse of ``PauseConversation``. As a side effect the ``Tracker``'s
    ``paused`` attribute will be set to ``False``."""

    type_name = "resume"

    def __hash__(self) -> int:
        return hash(32143124314)

    def __eq__(self, other) -> bool:
        return isinstance(other, ConversationResumed)

    def __str__(self) -> Text:
        return "ConversationResumed()"

    def as_story_string(self) -> Text:
        return self.type_name

    def apply_to(self, tracker) -> None:
        tracker._paused = False


# noinspection PyProtectedMember
class ActionExecuted(Event):
    """An operation describes an action taken + its result.

    It comprises an action and a list of events. operations will be appended
    to the latest ``Turn`` in the ``Tracker.turns``."""

    type_name = "action"

    def __init__(
        self,
        action_name: Text,
        policy: Optional[Text] = None,
        confidence: Optional[float] = None,
        timestamp: Optional[float] = None,
        metadata: Optional[Dict] = None,
    ):
        self.action_name = action_name
        self.policy = policy
        self.confidence = confidence
        self.unpredictable = False
        super().__init__(timestamp, metadata)

    def __str__(self) -> Text:
        return "ActionExecuted(action: {}, policy: {}, confidence: {})".format(
            self.action_name, self.policy, self.confidence
        )

    def __hash__(self) -> int:
        return hash(self.action_name)

    def __eq__(self, other) -> bool:
        if not isinstance(other, ActionExecuted):
            return False
        else:
            return self.action_name == other.action_name

    def as_story_string(self) -> Text:
        return self.action_name

    @classmethod
    def _from_story_string(cls, parameters: Dict[Text, Any]) -> Optional[List[Event]]:

        return [
            ActionExecuted(
                parameters.get("name"),
                parameters.get("policy"),
                parameters.get("confidence"),
                parameters.get("timestamp"),
                parameters.get("metadata"),
            )
        ]

    def as_dict(self) -> Dict[Text, Any]:
        d = super().as_dict()
        policy = None  # for backwards compatibility (persisted evemts)
        if hasattr(self, "policy"):
            policy = self.policy
        confidence = None
        if hasattr(self, "confidence"):
            confidence = self.confidence

        d.update({"name": self.action_name, "policy": policy, "confidence": confidence})
        return d

    def apply_to(self, tracker: "DialogueStateTracker") -> None:

        tracker.set_latest_action_name(self.action_name)
        tracker.clear_followup_action()


class AgentUttered(Event):
    """The agent has said something to the user.

    This class is not used in the story training as it is contained in the
    ``ActionExecuted`` class. An entry is made in the ``Tracker``."""

    type_name = "agent"

    def __init__(
        self,
        text: Optional[Text] = None,
        data: Optional[Any] = None,
        timestamp: Optional[float] = None,
        metadata: Optional[Dict[Text, Any]] = None,
    ) -> None:
        self.text = text
        self.data = data
        super().__init__(timestamp, metadata)

    def __hash__(self) -> int:
        return hash((self.text, jsonpickle.encode(self.data)))

    def __eq__(self, other) -> bool:
        if not isinstance(other, AgentUttered):
            return False
        else:
            return (self.text, jsonpickle.encode(self.data)) == (
                other.text,
                jsonpickle.encode(other.data),
            )

    def __str__(self) -> Text:
        return "AgentUttered(text: {}, data: {})".format(
            self.text, json.dumps(self.data)
        )

    def apply_to(self, tracker: "DialogueStateTracker") -> None:

        pass

    def as_story_string(self) -> None:
        return None

    def as_dict(self) -> Dict[Text, Any]:
        d = super().as_dict()
        d.update({"text": self.text, "data": self.data})
        return d

    @staticmethod
    def empty() -> "AgentUttered":
        return AgentUttered()

    @classmethod
    def _from_parameters(cls, parameters) -> "AgentUttered":
        try:
            return AgentUttered(
                parameters.get("text"),
                parameters.get("data"),
                parameters.get("timestamp"),
                parameters.get("metadata"),
            )
        except KeyError as e:
            raise ValueError(f"Failed to parse agent uttered event. {e}")


class Form(Event):
    """If `name` is not None: activates a form with `name`
        else deactivates active form
    """

    type_name = "form"

    def __init__(
        self,
        name: Optional[Text],
        timestamp: Optional[float] = None,
        metadata: Optional[Dict[Text, Any]] = None,
    ) -> None:
        self.name = name
        super().__init__(timestamp, metadata)

    def __str__(self) -> Text:
        return f"Form({self.name})"

    def __hash__(self) -> int:
        return hash(self.name)

    def __eq__(self, other) -> bool:
        if not isinstance(other, Form):
            return False
        else:
            return self.name == other.name

    def as_story_string(self) -> Text:
        props = json.dumps({"name": self.name})
        return f"{self.type_name}{props}"

    @classmethod
    def _from_story_string(cls, parameters) -> List["Form"]:
        """Called to convert a parsed story line into an event."""
        return [
            Form(
                parameters.get("name"),
                parameters.get("timestamp"),
                parameters.get("metadata"),
            )
        ]

    def as_dict(self) -> Dict[Text, Any]:
        d = super().as_dict()
        d.update({"name": self.name})
        return d

    def apply_to(self, tracker: "DialogueStateTracker") -> None:
        tracker.change_form_to(self.name)


class FormValidation(Event):
    """Event added by FormPolicy to notify form action
        whether or not to validate the user input"""

    type_name = "form_validation"

    def __init__(
        self,
        validate: bool,
        timestamp: Optional[float] = None,
        metadata: Optional[Dict[Text, Any]] = None,
    ) -> None:
        self.validate = validate
        super().__init__(timestamp, metadata)

    def __str__(self) -> Text:
        return f"FormValidation({self.validate})"

    def __hash__(self) -> int:
        return hash(self.validate)

    def __eq__(self, other) -> bool:
        return isinstance(other, FormValidation)

    def as_story_string(self) -> None:
        return None

    @classmethod
    def _from_parameters(cls, parameters) -> "FormValidation":
        return FormValidation(
            parameters.get("validate"),
            parameters.get("timestamp"),
            parameters.get("metadata"),
        )

    def as_dict(self) -> Dict[Text, Any]:
        d = super().as_dict()
        d.update({"validate": self.validate})
        return d

    def apply_to(self, tracker: "DialogueStateTracker") -> None:
        tracker.set_form_validation(self.validate)


class ActionExecutionRejected(Event):
    """Notify Core that the execution of the action has been rejected"""

    type_name = "action_execution_rejected"

    def __init__(
        self,
        action_name: Text,
        policy: Optional[Text] = None,
        confidence: Optional[float] = None,
        timestamp: Optional[float] = None,
        metadata: Optional[Dict[Text, Any]] = None,
    ) -> None:
        self.action_name = action_name
        self.policy = policy
        self.confidence = confidence
        super().__init__(timestamp, metadata)

    def __str__(self) -> Text:
        return (
            "ActionExecutionRejected("
            "action: {}, policy: {}, confidence: {})"
            "".format(self.action_name, self.policy, self.confidence)
        )

    def __hash__(self) -> int:
        return hash(self.action_name)

    def __eq__(self, other) -> bool:
        if not isinstance(other, ActionExecutionRejected):
            return False
        else:
            return self.action_name == other.action_name

    @classmethod
    def _from_parameters(cls, parameters) -> "ActionExecutionRejected":
        return ActionExecutionRejected(
            parameters.get("name"),
            parameters.get("policy"),
            parameters.get("confidence"),
            parameters.get("timestamp"),
            parameters.get("metadata"),
        )

    def as_story_string(self) -> None:
        return None

    def as_dict(self) -> Dict[Text, Any]:
        d = super().as_dict()
        d.update(
            {
                "name": self.action_name,
                "policy": self.policy,
                "confidence": self.confidence,
            }
        )
        return d

    def apply_to(self, tracker: "DialogueStateTracker") -> None:
        tracker.reject_action(self.action_name)


class SessionStarted(Event):
    """Mark the beginning of a new conversation session."""

    type_name = "session_started"

    def __hash__(self) -> int:
        return hash(32143124320)

    def __eq__(self, other: Any) -> bool:
        return isinstance(other, SessionStarted)

    def __str__(self) -> Text:
        return "SessionStarted()"

    def as_story_string(self) -> None:
        logger.warning(
            f"'{self.type_name}' events cannot be serialised as story strings."
        )
        return None

    def apply_to(self, tracker: "DialogueStateTracker") -> None:
        # noinspection PyProtectedMember
        tracker._reset()<|MERGE_RESOLUTION|>--- conflicted
+++ resolved
@@ -144,11 +144,7 @@
         """Called to convert a parsed story line into an event."""
         return [cls(parameters.get("timestamp"), parameters.get("metadata"))]
 
-<<<<<<< HEAD
-    def as_dict(self):
-=======
     def as_dict(self) -> Dict[Text, Any]:
->>>>>>> 71c1228b
         d = {"event": self.type_name, "timestamp": self.timestamp}
 
         if self.metadata:
