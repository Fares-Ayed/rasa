--- conflicted
+++ resolved
@@ -40,11 +40,7 @@
         examples_js = self._read_examples_js(fn, language, fformat)
 
         if not examples_js:
-<<<<<<< HEAD
             warnings.warn(f"No training examples found for dialogflow file {fn}!")
-=======
-            logger.warning(f"No training examples found for dialogflow file {fn}!")
->>>>>>> b8fd71c0
             return TrainingData()
         elif fformat == DIALOGFLOW_INTENT:
             return self._read_intent(root_js, examples_js)
