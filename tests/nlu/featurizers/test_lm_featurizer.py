import os
from typing import Text, List, Dict, Tuple

import numpy as np
import pytest
import logging

from _pytest.logging import LogCaptureFixture

from rasa.nlu.constants import (
    TOKENS_NAMES,
    NUMBER_OF_SUB_TOKENS,
    SEQUENCE_FEATURES,
    SENTENCE_FEATURES,
    LANGUAGE_MODEL_DOCS,
)
from rasa.nlu.tokenizers.lm_tokenizer import LanguageModelTokenizer
from rasa.nlu.tokenizers.whitespace_tokenizer import WhitespaceTokenizer
from rasa.shared.nlu.training_data.training_data import TrainingDataFull
from rasa.shared.nlu.training_data.message import Message
from rasa.nlu.featurizers.dense_featurizer.lm_featurizer import LanguageModelFeaturizer
from rasa.nlu.utils.hugging_face.hf_transformers import HFTransformersNLP
from rasa.shared.nlu.constants import TEXT, INTENT


def skip_on_CI(model_name: Text, model_weights: Text) -> bool:
    """Checks whether to skip this configuration on CI.

    Only applies when skip_model_load=False
    """
    # First check if CI
    return (
        bool(os.environ.get("CI"))
        and model_name == "bert"
        and (not model_weights or model_weights == "rasa/LaBSE")
    )


def create_pretrained_transformers_config(
    model_name: Text, model_weights: Text
) -> Dict[Text, Text]:
    """Create a config for LanguageModelFeaturizer.

    If CI, skips model/model_weight combinations that are too large (bert with
    LaBSE).

    Args:
        model_name: model name
        model_weights: model weights name
    """
    if skip_on_CI(model_name, model_weights):
        pytest.skip(
            "Reason: this model is too large, loading it results in"
            "crashing of GH action workers."
        )
    config = {"model_name": model_name}
    if model_weights:
        config["model_weights"] = model_weights
    return config


def train_texts(
    texts: List[Text], model_name: Text, model_weights: Text
) -> List[Message]:
    config = create_pretrained_transformers_config(model_name, model_weights)
    whitespace_tokenizer = WhitespaceTokenizer()
    lm_featurizer = LanguageModelFeaturizer(config)

    messages = [Message.build(text=text) for text in texts]
    td = TrainingData(messages)

    whitespace_tokenizer.train(td)
    lm_featurizer.train(td)
    return messages


def process_texts(
    texts: List[Text], model_name: Text, model_weights: Text
) -> List[Message]:
    config = create_pretrained_transformers_config(model_name, model_weights)
    whitespace_tokenizer = WhitespaceTokenizer()
    lm_featurizer = LanguageModelFeaturizer(config)

    messages = []
    for text in texts:
        message = Message.build(text=text)
        whitespace_tokenizer.process(message)
        lm_featurizer.process(message)
        messages.append(message)
    return messages


@pytest.mark.parametrize(
    "model_name, model_weights, texts, expected_shape, expected_sequence_vec, expected_cls_vec",
    [
        (
            "bert",
            None,
            ["Good evening.", "here is the sentence I want embeddings for."],
            [(3, 768), (9, 768)],
            [
                [0.6569931, 0.77279466],
                [0.21718428, 0.34955627, 0.59124136, 0.6869872, 0.16993292],
            ],
            [
                [0.29528213, 0.5543281, -0.4091331, 0.65817744, 0.81740487],
                [-0.17215663, 0.26811457, -0.1922609, -0.63926417, -1.626383],
            ],
        ),
        (
            "bert",
            "bert-base-uncased",
            ["Good evening.", "here is the sentence I want embeddings for."],
            [(3, 768), (9, 768)],
            [
                [0.57274431, -0.16078192],
                [-0.54851216, 0.09632845, -0.42788929, 0.11438307, 0.18316516],
            ],
            [
                [0.06880389, 0.32802248, -0.11250392, -0.11338016, -0.37116382],
                [0.05909365, 0.06433402, 0.08569094, -0.16530040, -0.11396892],
            ],
        ),
        (
            "gpt",
            None,
            ["Good evening.", "here is the sentence I want embeddings for."],
            [(3, 768), (9, 768)],
            [
                [-0.0630323737859726, 0.4029877185821533],
                [
                    0.8072432279586792,
                    -0.08990508317947388,
                    0.9985930919647217,
                    -0.38779014348983765,
                    0.08921952545642853,
                ],
            ],
            [
                [
                    0.16997766494750977,
                    0.1493849903345108,
                    0.39421725273132324,
                    -0.5753618478775024,
                    0.05096133053302765,
                ],
                [
                    0.41056010127067566,
                    -0.1169343888759613,
                    -0.3019704818725586,
                    -0.40207183361053467,
                    0.6289798021316528,
                ],
            ],
        ),
        (
            "gpt2",
            None,
            ["Good evening.", "here is the sentence I want embeddings for."],
            [(3, 768), (9, 768)],
            [
                [-0.03382749, -0.05373593],
                [-0.18434484, -0.5386464, -0.11122551, -0.95434338, 0.28311089],
            ],
            [
                [
                    -0.04710008203983307,
                    -0.2793063223361969,
                    -0.23804056644439697,
                    -0.3212292492389679,
                    0.11430201679468155,
                ],
                [
                    -0.1809544414281845,
                    -0.017152192071080208,
                    -0.3176477551460266,
                    -0.008387327194213867,
                    0.3365338146686554,
                ],
            ],
        ),
        (
            "xlnet",
            None,
            ["Good evening.", "here is the sentence I want embeddings for."],
            [(3, 768), (9, 768)],
            [
                [1.7612367868423462, 2.5819129943847656],
                [
                    0.784195065498352,
                    0.7068007588386536,
                    1.5883606672286987,
                    1.891886591911316,
                    2.5209126472473145,
                ],
            ],
            [
                [
                    2.171574831008911,
                    -1.5377449989318848,
                    -3.2671749591827393,
                    0.22520869970321655,
                    -1.598855972290039,
                ],
                [
                    1.6516317129135132,
                    0.021670114248991013,
                    -2.5114030838012695,
                    1.447351098060608,
                    -2.5866634845733643,
                ],
            ],
        ),
        (
            "distilbert",
            None,
            ["Good evening.", "here is the sentence I want embeddings for."],
            [(3, 768), (9, 768)],
            [
                [0.22866562008857727, -0.0575055330991745],
                [
                    -0.6448041796684265,
                    -0.5105321407318115,
                    -0.4892978072166443,
                    0.17531153559684753,
                    0.22717803716659546,
                ],
            ],
            [
                [
                    -0.09814466536045074,
                    -0.07325993478298187,
                    0.22358475625514984,
                    -0.20274735987186432,
                    -0.07363069802522659,
                ],
                [
                    -0.146609365940094,
                    -0.07373693585395813,
                    0.016850866377353668,
                    -0.2407529354095459,
                    -0.0979844480752945,
                ],
            ],
        ),
        (
            "roberta",
            None,
            ["Good evening.", "here is the sentence I want embeddings for."],
            [(3, 768), (9, 768)],
            [
                [-0.3092685, 0.09567838],
                [0.02152853, -0.08026707, -0.1080862, 0.12423468, -0.05378958],
            ],
            [
                [
                    -0.03930358216166496,
                    0.034788478165864944,
                    0.12246038764715195,
                    0.08401528000831604,
                    0.7026961445808411,
                ],
                [
                    -0.018586941063404083,
                    -0.09835464507341385,
                    0.03242188319563866,
                    0.09366855770349503,
                    0.4458026587963104,
                ],
            ],
        ),
    ],
)
<<<<<<< HEAD
def test_lm_featurizer_shape_values(
    model_name, texts, expected_shape, expected_sequence_vec, expected_cls_vec
):
    config = {"model_name": model_name}

    lm_featurizer = LanguageModelFeaturizer(config)

    messages = []
    for text in texts:
        messages.append(Message.build(text=text))
    td = TrainingDataFull(messages)
=======
class TestShapeValuesTrainAndProcess:
    @staticmethod
    def evaluate_message_shape_values(
        messages: List[Message],
        expected_shape: List[tuple],
        expected_sequence_vec: List[List[float]],
        expected_cls_vec: List[List[float]],
    ) -> None:
        for index in range(len(messages)):
            (computed_sequence_vec, computed_sentence_vec) = messages[
                index
            ].get_dense_features(TEXT, [])
            if computed_sequence_vec:
                computed_sequence_vec = computed_sequence_vec.features
            if computed_sentence_vec:
                computed_sentence_vec = computed_sentence_vec.features

            assert computed_sequence_vec.shape[0] == expected_shape[index][0] - 1
            assert computed_sequence_vec.shape[1] == expected_shape[index][1]
            assert computed_sentence_vec.shape[0] == 1
            assert computed_sentence_vec.shape[1] == expected_shape[index][1]

            # Look at the value of first dimension for a few starting timesteps
            assert np.allclose(
                computed_sequence_vec[: len(expected_sequence_vec[index]), 0],
                expected_sequence_vec[index],
                atol=1e-4,
            )
>>>>>>> 0ffdb1b5

            # Look at the first value of first five dimensions
            assert np.allclose(
                computed_sentence_vec[0][:5], expected_cls_vec[index], atol=1e-4
            )

            (intent_sequence_vec, intent_sentence_vec) = messages[
                index
            ].get_dense_features(INTENT, [])
            if intent_sequence_vec:
                intent_sequence_vec = intent_sequence_vec.features
            if intent_sentence_vec:
                intent_sentence_vec = intent_sentence_vec.features

            assert intent_sequence_vec is None
            assert intent_sentence_vec is None

    def test_lm_featurizer_shape_values_train(
        self,
        model_name: Text,
        model_weights: Text,
        texts: List[Text],
        expected_shape: List[Tuple[int]],
        expected_sequence_vec: List[List[float]],
        expected_cls_vec: List[List[float]],
    ):
        messages = train_texts(texts, model_name, model_weights)
        self.evaluate_message_shape_values(
            messages, expected_shape, expected_sequence_vec, expected_cls_vec
        )

    def test_lm_featurizer_shape_values_process(
        self,
        model_name: Text,
        model_weights: Text,
        texts: List[Text],
        expected_shape: List[Tuple[int]],
        expected_sequence_vec: List[List[float]],
        expected_cls_vec: List[List[float]],
    ):
        messages = process_texts(texts, model_name, model_weights)
        self.evaluate_message_shape_values(
            messages, expected_shape, expected_sequence_vec, expected_cls_vec
        )


@pytest.mark.parametrize(
    "model_name, model_weights, texts, expected_number_of_sub_tokens",
    [
        (
            "bert",
            None,
            [
                "Good evening.",
                "you're",
                "r. n. b.",
                "rock & roll",
                "here is the sentence I want embeddings for.",
                "sentence embeddings",
            ],
            [[1, 1], [1, 1], [1, 1, 1], [1, 1, 1], [1, 1, 1, 1, 1, 1, 2, 1], [1, 2]],
        ),
        (
            "bert",
            "bert-base-chinese",
            [
                "晚上好",  # normal & easy case
                "没问题！",  # `！` is a Chinese punctuation
                "去东畈村",  # `畈` is a OOV token for bert-base-chinese
                "好的😃",
                # include a emoji which is common in Chinese text-based chat
            ],
            [[3], [4], [4], [3]],
        ),
        (
            "gpt",
            None,
            [
                "Good evening.",
                "hello",
                "you're",
                "r. n. b.",
                "rock & roll",
                "here is the sentence I want embeddings for.",
                "sentence embeddings",
            ],
            [
                [1, 1],
                [1],
                [1, 1],
                [1, 1, 1],
                [1, 1, 1],
                [1, 1, 1, 1, 1, 1, 2, 1],
                [1, 2],
            ],
        ),
        (
            "gpt2",
            None,
            [
                "Good evening.",
                "hello",
                "you're",
                "r. n. b.",
                "rock & roll",
                "here is the sentence I want embeddings for.",
                "sentence embeddings",
            ],
            [
                [1, 2],
                [1],
                [1, 1],
                [1, 1, 1],
                [1, 1, 1],
                [1, 1, 1, 2, 1, 1, 3, 1],
                [2, 3],
            ],
        ),
        (
            "xlnet",
            None,
            [
                "Good evening.",
                "hello",
                "you're",
                "r. n. b.",
                "rock & roll",
                "here is the sentence I want embeddings for.",
                "sentence embeddings",
            ],
            [
                [1, 1],
                [1],
                [1, 1],
                [1, 1, 1],
                [1, 1, 1],
                [1, 1, 1, 1, 1, 1, 3, 1],
                [1, 3],
            ],
        ),
        (
            "distilbert",
            None,
            [
                "Good evening.",
                "you're",
                "r. n. b.",
                "rock & roll",
                "here is the sentence I want embeddings for.",
                "sentence embeddings",
            ],
            [[1, 1], [1, 1], [1, 1, 1], [1, 1, 1], [1, 1, 1, 1, 1, 1, 4, 1], [1, 4]],
        ),
        (
            "roberta",
            None,
            [
                "Good evening.",
                "hello",
                "you're",
                "r. n. b.",
                "rock & roll",
                "here is the sentence I want embeddings for.",
                "sentence embeddings",
            ],
            [
                [1, 2],
                [1],
                [1, 1],
                [1, 1, 1],
                [1, 1, 1],
                [1, 1, 1, 2, 1, 1, 3, 1],
                [2, 3],
            ],
        ),
        (
            "bert",
            "bert-base-uncased",
            [
                "Good evening.",
                "you're",
                "r. n. b.",
                "rock & roll",
                "here is the sentence I want embeddings for.",
                "sentence embeddings",
            ],
            [[1, 1], [1, 1], [1, 1, 1], [1, 1, 1], [1, 1, 1, 1, 1, 1, 4, 1], [1, 4]],
        ),
    ],
)
class TestSubTokensTrainAndProcess:
    @staticmethod
    def check_subtokens(
        texts: List[Text],
        messages: List[Message],
        expected_number_of_sub_tokens: List[List[float]],
    ):
        whitespace_tokenizer = WhitespaceTokenizer()
        for index, message in enumerate(messages):
            assert [
                t.get(NUMBER_OF_SUB_TOKENS) for t in message.get(TOKENS_NAMES[TEXT])
            ] == expected_number_of_sub_tokens[index]
            assert len(message.get(TOKENS_NAMES[TEXT])) == len(
                whitespace_tokenizer.tokenize(Message.build(text=texts[index]), TEXT)
            )

    def test_lm_featurizer_number_of_sub_tokens_train(
        self,
        model_name: Text,
        model_weights: Text,
        texts: List[Text],
        expected_number_of_sub_tokens: List[List[float]],
    ):
        messages = train_texts(texts, model_name, model_weights)
        self.check_subtokens(texts, messages, expected_number_of_sub_tokens)

    def test_lm_featurizer_number_of_sub_tokens_process(
        self,
        model_name: Text,
        model_weights: Text,
        texts: List[Text],
        expected_number_of_sub_tokens: List[List[float]],
    ):
        messages = process_texts(texts, model_name, model_weights)
        self.check_subtokens(texts, messages, expected_number_of_sub_tokens)


@pytest.mark.parametrize(
    "input_sequence_length, model_name, should_overflow",
    [(20, "bert", False), (1000, "bert", True), (1000, "xlnet", False)],
)
def test_sequence_length_overflow_train(
    input_sequence_length: int, model_name: Text, should_overflow: bool
):
    component = LanguageModelFeaturizer(
        {"model_name": model_name}, skip_model_load=True
    )
    message = Message.build(text=" ".join(["hi"] * input_sequence_length))
    if should_overflow:
        with pytest.raises(RuntimeError):
            component._validate_sequence_lengths(
                [input_sequence_length], [message], "text", inference_mode=False
            )
    else:
        component._validate_sequence_lengths(
            [input_sequence_length], [message], "text", inference_mode=False
        )


@pytest.mark.parametrize(
    "sequence_embeddings, actual_sequence_lengths, model_name, padding_needed",
    [
        (np.ones((1, 512, 5)), [1000], "bert", True),
        (np.ones((1, 512, 5)), [1000], "xlnet", False),
        (np.ones((1, 256, 5)), [256], "bert", False),
    ],
)
def test_long_sequences_extra_padding(
    sequence_embeddings: np.ndarray,
    actual_sequence_lengths: List[int],
    model_name: Text,
    padding_needed: bool,
):
    component = LanguageModelFeaturizer(
        {"model_name": model_name}, skip_model_load=True
    )
    modified_sequence_embeddings = component._add_extra_padding(
        sequence_embeddings, actual_sequence_lengths
    )
    if not padding_needed:
        assert np.all(modified_sequence_embeddings) == np.all(sequence_embeddings)
    else:
        assert modified_sequence_embeddings.shape[1] == actual_sequence_lengths[0]
        assert (
            modified_sequence_embeddings[0].shape[-1]
            == sequence_embeddings[0].shape[-1]
        )
        zero_embeddings = modified_sequence_embeddings[0][
            sequence_embeddings.shape[1] :
        ]
        assert np.all(zero_embeddings == 0)


@pytest.mark.parametrize(
    "token_ids, max_sequence_length_model, resulting_length, padding_added",
    [
        ([[1] * 200], 512, 512, True),
        ([[1] * 700], 512, 512, False),
        ([[1] * 200], 200, 200, False),
    ],
)
def test_input_padding(
    token_ids: List[List[int]],
    max_sequence_length_model: int,
    resulting_length: int,
    padding_added: bool,
):
    component = LanguageModelFeaturizer({"model_name": "bert"}, skip_model_load=True)
    component.pad_token_id = 0
    padded_input = component._add_padding_to_batch(token_ids, max_sequence_length_model)
    assert len(padded_input[0]) == resulting_length
    if padding_added:
        original_length = len(token_ids[0])
        assert np.all(np.array(padded_input[0][original_length:]) == 0)


@pytest.mark.parametrize(
    "sequence_length, model_name, model_weights, should_overflow",
    [
        (1000, "bert", "bert-base-uncased", True),
        (256, "bert", "bert-base-uncased", False),
    ],
)
def test_log_longer_sequence(
    sequence_length: int,
    model_name: Text,
    model_weights: Text,
    should_overflow: bool,
    caplog: LogCaptureFixture,
):
    config = {"model_name": model_name, "model_weights": model_weights}

    featurizer = LanguageModelFeaturizer(config)

    text = " ".join(["hi"] * sequence_length)
    tokenizer = WhitespaceTokenizer()
    message = Message.build(text=text)
    td = TrainingDataFull([message])
    tokenizer.train(td)
    caplog.set_level(logging.DEBUG)
    featurizer.process(message)
    if should_overflow:
        assert "hi hi hi" in caplog.text
    assert len(message.features) >= 2


@pytest.mark.parametrize(
    "actual_sequence_length, max_input_sequence_length, zero_start_index",
    [(256, 512, 256), (700, 700, 700), (700, 512, 512)],
)
def test_attention_mask(
    actual_sequence_length: int, max_input_sequence_length: int, zero_start_index: int
):
    component = LanguageModelFeaturizer({"model_name": "bert"}, skip_model_load=True)

    attention_mask = component._compute_attention_mask(
        [actual_sequence_length], max_input_sequence_length
    )
    mask_ones = attention_mask[0][:zero_start_index]
    mask_zeros = attention_mask[0][zero_start_index:]

    assert np.all(mask_ones == 1)
    assert np.all(mask_zeros == 0)


<<<<<<< HEAD
# TODO: need to fix this failing test
@pytest.mark.skip(reason="Results in random crashing of github action workers")
@pytest.mark.parametrize(
    "model_name, model_weights, texts, expected_tokens, expected_indices",
    [
        (
            "bert",
            None,
            [
                "Good evening.",
                "you're",
                "r. n. b.",
                "rock & roll",
                "here is the sentence I want embeddings for.",
            ],
            [
                ["good", "evening"],
                ["you", "re"],
                ["r", "n", "b"],
                ["rock", "&", "roll"],
                [
                    "here",
                    "is",
                    "the",
                    "sentence",
                    "i",
                    "want",
                    "em",
                    "bed",
                    "ding",
                    "s",
                    "for",
                ],
            ],
            [
                [(0, 4), (5, 12)],
                [(0, 3), (4, 6)],
                [(0, 1), (3, 4), (6, 7)],
                [(0, 4), (5, 6), (7, 11)],
                [
                    (0, 4),
                    (5, 7),
                    (8, 11),
                    (12, 20),
                    (21, 22),
                    (23, 27),
                    (28, 30),
                    (30, 33),
                    (33, 37),
                    (37, 38),
                    (39, 42),
                ],
            ],
        ),
        (
            "bert",
            "bert-base-chinese",
            [
                "晚上好",  # normal & easy case
                "没问题！",  # `！` is a Chinese punctuation
                "去东畈村",  # `畈` is a OOV token for bert-base-chinese
                "好的😃",  # include a emoji which is common in Chinese text-based chat
            ],
            [
                ["晚", "上", "好"],
                ["没", "问", "题", "！"],
                ["去", "东", "畈", "村"],
                ["好", "的", "😃"],
            ],
            [
                [(0, 1), (1, 2), (2, 3)],
                [(0, 1), (1, 2), (2, 3), (3, 4)],
                [(0, 1), (1, 2), (2, 3), (3, 4)],
                [(0, 1), (1, 2), (2, 3)],
            ],
        ),
        (
            "gpt",
            None,
            [
                "Good evening.",
                "hello",
                "you're",
                "r. n. b.",
                "rock & roll",
                "here is the sentence I want embeddings for.",
            ],
            [
                ["good", "evening"],
                ["hello"],
                ["you", "re"],
                ["r", "n", "b"],
                ["rock", "&", "roll"],
                ["here", "is", "the", "sentence", "i", "want", "embe", "ddings", "for"],
            ],
            [
                [(0, 4), (5, 12)],
                [(0, 5)],
                [(0, 3), (4, 6)],
                [(0, 1), (3, 4), (6, 7)],
                [(0, 4), (5, 6), (7, 11)],
                [
                    (0, 4),
                    (5, 7),
                    (8, 11),
                    (12, 20),
                    (21, 22),
                    (23, 27),
                    (28, 32),
                    (32, 38),
                    (39, 42),
                ],
            ],
        ),
        (
            "gpt2",
            None,
            [
                "Good evening.",
                "hello",
                "you're",
                "r. n. b.",
                "rock & roll",
                "here is the sentence I want embeddings for.",
            ],
            [
                ["Good", "even", "ing"],
                ["hello"],
                ["you", "re"],
                ["r", "n", "b"],
                ["rock", "&", "roll"],
                [
                    "here",
                    "is",
                    "the",
                    "sent",
                    "ence",
                    "I",
                    "want",
                    "embed",
                    "d",
                    "ings",
                    "for",
                ],
            ],
            [
                [(0, 4), (5, 9), (9, 12)],
                [(0, 5)],
                [(0, 3), (4, 6)],
                [(0, 1), (3, 4), (6, 7)],
                [(0, 4), (5, 6), (7, 11)],
                [
                    (0, 4),
                    (5, 7),
                    (8, 11),
                    (12, 16),
                    (16, 20),
                    (21, 22),
                    (23, 27),
                    (28, 33),
                    (33, 34),
                    (34, 38),
                    (39, 42),
                ],
            ],
        ),
        (
            "xlnet",
            None,
            [
                "Good evening.",
                "hello",
                "you're",
                "r. n. b.",
                "rock & roll",
                "here is the sentence I want embeddings for.",
            ],
            [
                ["Good", "evening"],
                ["hello"],
                ["you", "re"],
                ["r", "n", "b"],
                ["rock", "&", "roll"],
                [
                    "here",
                    "is",
                    "the",
                    "sentence",
                    "I",
                    "want",
                    "embed",
                    "ding",
                    "s",
                    "for",
                ],
            ],
            [4, 3, 4, 5, 5, 12],
        ),
        (
            "distilbert",
            None,
            [
                "Good evening.",
                "you're",
                "r. n. b.",
                "rock & roll",
                "here is the sentence I want embeddings for.",
            ],
            [
                ["good", "evening"],
                ["you", "re"],
                ["r", "n", "b"],
                ["rock", "&", "roll"],
                [
                    "here",
                    "is",
                    "the",
                    "sentence",
                    "i",
                    "want",
                    "em",
                    "bed",
                    "ding",
                    "s",
                    "for",
                ],
            ],
            [
                [(0, 4), (5, 12)],
                [(0, 3), (4, 6)],
                [(0, 1), (3, 4), (6, 7)],
                [(0, 4), (5, 6), (7, 11)],
                [
                    (0, 4),
                    (5, 7),
                    (8, 11),
                    (12, 20),
                    (21, 22),
                    (23, 27),
                    (28, 30),
                    (30, 33),
                    (33, 37),
                    (37, 38),
                    (39, 42),
                ],
            ],
        ),
        (
            "roberta",
            None,
            [
                "Good evening.",
                "hello",
                "you're",
                "r. n. b.",
                "rock & roll",
                "here is the sentence I want embeddings for.",
            ],
            [
                ["Good", "even", "ing"],
                ["hello"],
                ["you", "re"],
                ["r", "n", "b"],
                ["rock", "&", "roll"],
                [
                    "here",
                    "is",
                    "the",
                    "sent",
                    "ence",
                    "I",
                    "want",
                    "embed",
                    "d",
                    "ings",
                    "for",
                ],
            ],
            [
                [(0, 4), (5, 9), (9, 12)],
                [(0, 5)],
                [(0, 3), (4, 6)],
                [(0, 1), (3, 4), (6, 7)],
                [(0, 4), (5, 6), (7, 11)],
                [
                    (0, 4),
                    (5, 7),
                    (8, 11),
                    (12, 16),
                    (16, 20),
                    (21, 22),
                    (23, 27),
                    (28, 33),
                    (33, 34),
                    (34, 38),
                    (39, 42),
                ],
            ],
        ),
    ],
)
@pytest.mark.skip_on_windows
def test_lm_featurizer_edge_cases(
    model_name, model_weights, texts, expected_tokens, expected_indices
):

    if model_weights is None:
        model_weights_config = {}
    else:
        model_weights_config = {"model_weights": model_weights}
    transformers_config = {**{"model_name": model_name}, **model_weights_config}

    lm_featurizer = LanguageModelFeaturizer(transformers_config)
    whitespace_tokenizer = WhitespaceTokenizer()

    for text, gt_tokens, gt_indices in zip(texts, expected_tokens, expected_indices):

        message = Message.build(text=text)
        tokens = whitespace_tokenizer.tokenize(message, TEXT)
        message.set(TOKENS_NAMES[TEXT], tokens)
        lm_featurizer.process(message)

        assert [t.text for t in tokens] == gt_tokens
        assert [t.start for t in tokens] == [i[0] for i in gt_indices]
        assert [t.end for t in tokens] == [i[1] for i in gt_indices]


@pytest.mark.parametrize(
    "text, expected_number_of_sub_tokens",
    [("sentence embeddings", [1, 4]), ("this is a test", [1, 1, 1, 1])],
)
def test_lm_featurizer_number_of_sub_tokens(text, expected_number_of_sub_tokens):
    config = {
        "model_name": "bert",
        "model_weights": "bert-base-uncased",
    }  # Test for one should be enough

    lm_featurizer = LanguageModelFeaturizer(config)
    whitespace_tokenizer = WhitespaceTokenizer()

    message = Message.build(text=text)

    td = TrainingDataFull([message])
    whitespace_tokenizer.train(td)
    lm_featurizer.train(td)

    assert [
        t.get(NUMBER_OF_SUB_TOKENS) for t in message.get(TOKENS_NAMES[TEXT])
    ] == expected_number_of_sub_tokens


@pytest.mark.parametrize("text", [("hi there")])
def test_log_deprecation_warning_with_old_config(text: str, caplog: LogCaptureFixture):
    message = Message.build(text)
=======
def test_log_deprecation_warning_with_old_config(caplog: LogCaptureFixture):
    message = Message.build("hi there")
>>>>>>> 0ffdb1b5

    transformers_nlp = HFTransformersNLP(
        {"model_name": "bert", "model_weights": "bert-base-uncased"}
    )
    transformers_nlp.process(message)

    caplog.set_level(logging.DEBUG)
    lm_tokenizer = LanguageModelTokenizer()
    lm_tokenizer.process(message)
    lm_featurizer = LanguageModelFeaturizer(skip_model_load=True)
    caplog.clear()
    with caplog.at_level(logging.DEBUG):
        lm_featurizer.process(message)

    assert "deprecated component HFTransformersNLP" in caplog.text


def test_preserve_sentence_and_sequence_features_old_config():
    attribute = TEXT
    message = Message.build("hi there")

    transformers_nlp = HFTransformersNLP(
        {"model_name": "bert", "model_weights": "bert-base-uncased"}
    )
    transformers_nlp.process(message)
    lm_tokenizer = LanguageModelTokenizer()
    lm_tokenizer.process(message)

    lm_featurizer = LanguageModelFeaturizer({"model_name": "gpt2"})
    lm_featurizer.process(message)

    message.set(LANGUAGE_MODEL_DOCS[attribute], None)
    lm_docs = lm_featurizer._get_docs_for_batch(
        [message], attribute=attribute, inference_mode=True
    )[0]
    hf_docs = transformers_nlp._get_docs_for_batch(
        [message], attribute=attribute, inference_mode=True
    )[0]
    assert not (message.features[0].features == lm_docs[SEQUENCE_FEATURES]).any()
    assert not (message.features[1].features == lm_docs[SENTENCE_FEATURES]).any()
    assert (message.features[0].features == hf_docs[SEQUENCE_FEATURES]).all()
    assert (message.features[1].features == hf_docs[SENTENCE_FEATURES]).all()


@pytest.mark.parametrize(
    "text, tokens, expected_feature_tokens",
    [
        (
            "购买 iPhone 12",  # whitespace ' ' is expected to be removed
            [("购买", 0), (" ", 2), ("iPhone", 3), (" ", 9), ("12", 10)],
            [("购买", 0), ("iPhone", 3), ("12", 10)],
        )
    ],
)
def test_lm_featurizer_correctly_handle_whitespace_token(
    text: Text,
    tokens: List[Tuple[Text, int]],
    expected_feature_tokens: List[Tuple[Text, int]],
):
    from rasa.nlu.tokenizers.tokenizer import Token

    config = {
        "model_name": "bert",
        "model_weights": "bert-base-chinese",
    }

    lm_featurizer = LanguageModelFeaturizer(config)

    message = Message.build(text=text)
    message.set(TOKENS_NAMES[TEXT], [Token(word, start) for (word, start) in tokens])

    result, _ = lm_featurizer._tokenize_example(message, TEXT)

    assert [(token.text, token.start) for token in result] == expected_feature_tokens


@pytest.mark.parametrize(
    "token_ids, max_sequence_length_model, resulting_length, padding_added",
    [
        ([[1] * 200], 512, 512, True),
        ([[1] * 700], 512, 512, False),
        ([[1] * 200], 200, 200, False),
    ],
)
def test_input_padding(
    token_ids: List[List[int]],
    max_sequence_length_model: int,
    resulting_length: int,
    padding_added: bool,
):
    lm_featurizer = LanguageModelFeaturizer(
        {"model_name": "bert"}, skip_model_load=True
    )
    lm_featurizer.pad_token_id = 0
    padded_input = lm_featurizer._add_padding_to_batch(
        token_ids, max_sequence_length_model
    )
    assert len(padded_input[0]) == resulting_length
    if padding_added:
        original_length = len(token_ids[0])
        assert np.all(np.array(padded_input[0][original_length:]) == 0)<|MERGE_RESOLUTION|>--- conflicted
+++ resolved
@@ -67,7 +67,7 @@
     lm_featurizer = LanguageModelFeaturizer(config)
 
     messages = [Message.build(text=text) for text in texts]
-    td = TrainingData(messages)
+    td = TrainingDataFull(messages)
 
     whitespace_tokenizer.train(td)
     lm_featurizer.train(td)
@@ -271,19 +271,6 @@
         ),
     ],
 )
-<<<<<<< HEAD
-def test_lm_featurizer_shape_values(
-    model_name, texts, expected_shape, expected_sequence_vec, expected_cls_vec
-):
-    config = {"model_name": model_name}
-
-    lm_featurizer = LanguageModelFeaturizer(config)
-
-    messages = []
-    for text in texts:
-        messages.append(Message.build(text=text))
-    td = TrainingDataFull(messages)
-=======
 class TestShapeValuesTrainAndProcess:
     @staticmethod
     def evaluate_message_shape_values(
@@ -312,7 +299,6 @@
                 expected_sequence_vec[index],
                 atol=1e-4,
             )
->>>>>>> 0ffdb1b5
 
             # Look at the first value of first five dimensions
             assert np.allclose(
@@ -668,365 +654,8 @@
     assert np.all(mask_zeros == 0)
 
 
-<<<<<<< HEAD
-# TODO: need to fix this failing test
-@pytest.mark.skip(reason="Results in random crashing of github action workers")
-@pytest.mark.parametrize(
-    "model_name, model_weights, texts, expected_tokens, expected_indices",
-    [
-        (
-            "bert",
-            None,
-            [
-                "Good evening.",
-                "you're",
-                "r. n. b.",
-                "rock & roll",
-                "here is the sentence I want embeddings for.",
-            ],
-            [
-                ["good", "evening"],
-                ["you", "re"],
-                ["r", "n", "b"],
-                ["rock", "&", "roll"],
-                [
-                    "here",
-                    "is",
-                    "the",
-                    "sentence",
-                    "i",
-                    "want",
-                    "em",
-                    "bed",
-                    "ding",
-                    "s",
-                    "for",
-                ],
-            ],
-            [
-                [(0, 4), (5, 12)],
-                [(0, 3), (4, 6)],
-                [(0, 1), (3, 4), (6, 7)],
-                [(0, 4), (5, 6), (7, 11)],
-                [
-                    (0, 4),
-                    (5, 7),
-                    (8, 11),
-                    (12, 20),
-                    (21, 22),
-                    (23, 27),
-                    (28, 30),
-                    (30, 33),
-                    (33, 37),
-                    (37, 38),
-                    (39, 42),
-                ],
-            ],
-        ),
-        (
-            "bert",
-            "bert-base-chinese",
-            [
-                "晚上好",  # normal & easy case
-                "没问题！",  # `！` is a Chinese punctuation
-                "去东畈村",  # `畈` is a OOV token for bert-base-chinese
-                "好的😃",  # include a emoji which is common in Chinese text-based chat
-            ],
-            [
-                ["晚", "上", "好"],
-                ["没", "问", "题", "！"],
-                ["去", "东", "畈", "村"],
-                ["好", "的", "😃"],
-            ],
-            [
-                [(0, 1), (1, 2), (2, 3)],
-                [(0, 1), (1, 2), (2, 3), (3, 4)],
-                [(0, 1), (1, 2), (2, 3), (3, 4)],
-                [(0, 1), (1, 2), (2, 3)],
-            ],
-        ),
-        (
-            "gpt",
-            None,
-            [
-                "Good evening.",
-                "hello",
-                "you're",
-                "r. n. b.",
-                "rock & roll",
-                "here is the sentence I want embeddings for.",
-            ],
-            [
-                ["good", "evening"],
-                ["hello"],
-                ["you", "re"],
-                ["r", "n", "b"],
-                ["rock", "&", "roll"],
-                ["here", "is", "the", "sentence", "i", "want", "embe", "ddings", "for"],
-            ],
-            [
-                [(0, 4), (5, 12)],
-                [(0, 5)],
-                [(0, 3), (4, 6)],
-                [(0, 1), (3, 4), (6, 7)],
-                [(0, 4), (5, 6), (7, 11)],
-                [
-                    (0, 4),
-                    (5, 7),
-                    (8, 11),
-                    (12, 20),
-                    (21, 22),
-                    (23, 27),
-                    (28, 32),
-                    (32, 38),
-                    (39, 42),
-                ],
-            ],
-        ),
-        (
-            "gpt2",
-            None,
-            [
-                "Good evening.",
-                "hello",
-                "you're",
-                "r. n. b.",
-                "rock & roll",
-                "here is the sentence I want embeddings for.",
-            ],
-            [
-                ["Good", "even", "ing"],
-                ["hello"],
-                ["you", "re"],
-                ["r", "n", "b"],
-                ["rock", "&", "roll"],
-                [
-                    "here",
-                    "is",
-                    "the",
-                    "sent",
-                    "ence",
-                    "I",
-                    "want",
-                    "embed",
-                    "d",
-                    "ings",
-                    "for",
-                ],
-            ],
-            [
-                [(0, 4), (5, 9), (9, 12)],
-                [(0, 5)],
-                [(0, 3), (4, 6)],
-                [(0, 1), (3, 4), (6, 7)],
-                [(0, 4), (5, 6), (7, 11)],
-                [
-                    (0, 4),
-                    (5, 7),
-                    (8, 11),
-                    (12, 16),
-                    (16, 20),
-                    (21, 22),
-                    (23, 27),
-                    (28, 33),
-                    (33, 34),
-                    (34, 38),
-                    (39, 42),
-                ],
-            ],
-        ),
-        (
-            "xlnet",
-            None,
-            [
-                "Good evening.",
-                "hello",
-                "you're",
-                "r. n. b.",
-                "rock & roll",
-                "here is the sentence I want embeddings for.",
-            ],
-            [
-                ["Good", "evening"],
-                ["hello"],
-                ["you", "re"],
-                ["r", "n", "b"],
-                ["rock", "&", "roll"],
-                [
-                    "here",
-                    "is",
-                    "the",
-                    "sentence",
-                    "I",
-                    "want",
-                    "embed",
-                    "ding",
-                    "s",
-                    "for",
-                ],
-            ],
-            [4, 3, 4, 5, 5, 12],
-        ),
-        (
-            "distilbert",
-            None,
-            [
-                "Good evening.",
-                "you're",
-                "r. n. b.",
-                "rock & roll",
-                "here is the sentence I want embeddings for.",
-            ],
-            [
-                ["good", "evening"],
-                ["you", "re"],
-                ["r", "n", "b"],
-                ["rock", "&", "roll"],
-                [
-                    "here",
-                    "is",
-                    "the",
-                    "sentence",
-                    "i",
-                    "want",
-                    "em",
-                    "bed",
-                    "ding",
-                    "s",
-                    "for",
-                ],
-            ],
-            [
-                [(0, 4), (5, 12)],
-                [(0, 3), (4, 6)],
-                [(0, 1), (3, 4), (6, 7)],
-                [(0, 4), (5, 6), (7, 11)],
-                [
-                    (0, 4),
-                    (5, 7),
-                    (8, 11),
-                    (12, 20),
-                    (21, 22),
-                    (23, 27),
-                    (28, 30),
-                    (30, 33),
-                    (33, 37),
-                    (37, 38),
-                    (39, 42),
-                ],
-            ],
-        ),
-        (
-            "roberta",
-            None,
-            [
-                "Good evening.",
-                "hello",
-                "you're",
-                "r. n. b.",
-                "rock & roll",
-                "here is the sentence I want embeddings for.",
-            ],
-            [
-                ["Good", "even", "ing"],
-                ["hello"],
-                ["you", "re"],
-                ["r", "n", "b"],
-                ["rock", "&", "roll"],
-                [
-                    "here",
-                    "is",
-                    "the",
-                    "sent",
-                    "ence",
-                    "I",
-                    "want",
-                    "embed",
-                    "d",
-                    "ings",
-                    "for",
-                ],
-            ],
-            [
-                [(0, 4), (5, 9), (9, 12)],
-                [(0, 5)],
-                [(0, 3), (4, 6)],
-                [(0, 1), (3, 4), (6, 7)],
-                [(0, 4), (5, 6), (7, 11)],
-                [
-                    (0, 4),
-                    (5, 7),
-                    (8, 11),
-                    (12, 16),
-                    (16, 20),
-                    (21, 22),
-                    (23, 27),
-                    (28, 33),
-                    (33, 34),
-                    (34, 38),
-                    (39, 42),
-                ],
-            ],
-        ),
-    ],
-)
-@pytest.mark.skip_on_windows
-def test_lm_featurizer_edge_cases(
-    model_name, model_weights, texts, expected_tokens, expected_indices
-):
-
-    if model_weights is None:
-        model_weights_config = {}
-    else:
-        model_weights_config = {"model_weights": model_weights}
-    transformers_config = {**{"model_name": model_name}, **model_weights_config}
-
-    lm_featurizer = LanguageModelFeaturizer(transformers_config)
-    whitespace_tokenizer = WhitespaceTokenizer()
-
-    for text, gt_tokens, gt_indices in zip(texts, expected_tokens, expected_indices):
-
-        message = Message.build(text=text)
-        tokens = whitespace_tokenizer.tokenize(message, TEXT)
-        message.set(TOKENS_NAMES[TEXT], tokens)
-        lm_featurizer.process(message)
-
-        assert [t.text for t in tokens] == gt_tokens
-        assert [t.start for t in tokens] == [i[0] for i in gt_indices]
-        assert [t.end for t in tokens] == [i[1] for i in gt_indices]
-
-
-@pytest.mark.parametrize(
-    "text, expected_number_of_sub_tokens",
-    [("sentence embeddings", [1, 4]), ("this is a test", [1, 1, 1, 1])],
-)
-def test_lm_featurizer_number_of_sub_tokens(text, expected_number_of_sub_tokens):
-    config = {
-        "model_name": "bert",
-        "model_weights": "bert-base-uncased",
-    }  # Test for one should be enough
-
-    lm_featurizer = LanguageModelFeaturizer(config)
-    whitespace_tokenizer = WhitespaceTokenizer()
-
-    message = Message.build(text=text)
-
-    td = TrainingDataFull([message])
-    whitespace_tokenizer.train(td)
-    lm_featurizer.train(td)
-
-    assert [
-        t.get(NUMBER_OF_SUB_TOKENS) for t in message.get(TOKENS_NAMES[TEXT])
-    ] == expected_number_of_sub_tokens
-
-
-@pytest.mark.parametrize("text", [("hi there")])
-def test_log_deprecation_warning_with_old_config(text: str, caplog: LogCaptureFixture):
-    message = Message.build(text)
-=======
 def test_log_deprecation_warning_with_old_config(caplog: LogCaptureFixture):
     message = Message.build("hi there")
->>>>>>> 0ffdb1b5
 
     transformers_nlp = HFTransformersNLP(
         {"model_name": "bert", "model_weights": "bert-base-uncased"}
