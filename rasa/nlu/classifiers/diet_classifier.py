import copy
import logging
from collections import defaultdict
from pathlib import Path

import numpy as np
import os
import scipy.sparse
import tensorflow as tf

from typing import Any, Dict, List, Optional, Text, Tuple, Union, Type, NamedTuple

import rasa.shared.utils.io
import rasa.utils.io as io_utils
import rasa.nlu.utils.bilou_utils as bilou_utils
import rasa.utils.tensorflow.numpy
from rasa.shared.constants import DIAGNOSTIC_DATA
from rasa.nlu.featurizers.featurizer import Featurizer
from rasa.nlu.components import Component
from rasa.nlu.classifiers.classifier import IntentClassifier
from rasa.nlu.extractors.extractor import EntityExtractor
from rasa.nlu.classifiers import LABEL_RANKING_LENGTH
from rasa.utils import train_utils
from rasa.utils.tensorflow import rasa_layers
from rasa.utils.tensorflow.models import RasaModel, TransformerRasaModel
from rasa.utils.tensorflow.model_data import (
    RasaModelData,
    FeatureSignature,
    FeatureArray,
)
from rasa.nlu.constants import TOKENS_NAMES
from rasa.shared.nlu.constants import (
    TEXT,
    INTENT,
    INTENT_RESPONSE_KEY,
    ENTITIES,
    ENTITY_ATTRIBUTE_TYPE,
    ENTITY_ATTRIBUTE_GROUP,
    ENTITY_ATTRIBUTE_ROLE,
    NO_ENTITY_TAG,
    SPLIT_ENTITIES_BY_COMMA,
)
from rasa.nlu.config import RasaNLUModelConfig
from rasa.shared.exceptions import InvalidConfigException
from rasa.shared.nlu.training_data.training_data import TrainingData
from rasa.shared.nlu.training_data.message import Message
from rasa.nlu.model import Metadata
from rasa.utils.tensorflow.constants import (
    LABEL,
    IDS,
    HIDDEN_LAYERS_SIZES,
    SHARE_HIDDEN_LAYERS,
    TRANSFORMER_SIZE,
    NUM_TRANSFORMER_LAYERS,
    NUM_HEADS,
    BATCH_SIZES,
    BATCH_STRATEGY,
    EPOCHS,
    RANDOM_SEED,
    LEARNING_RATE,
    RANKING_LENGTH,
    LOSS_TYPE,
    SIMILARITY_TYPE,
    NUM_NEG,
    SPARSE_INPUT_DROPOUT,
    DENSE_INPUT_DROPOUT,
    MASKED_LM,
    ENTITY_RECOGNITION,
    TENSORBOARD_LOG_DIR,
    INTENT_CLASSIFICATION,
    EVAL_NUM_EXAMPLES,
    EVAL_NUM_EPOCHS,
    UNIDIRECTIONAL_ENCODER,
    DROP_RATE,
    DROP_RATE_ATTENTION,
    WEIGHT_SPARSITY,
    NEGATIVE_MARGIN_SCALE,
    REGULARIZATION_CONSTANT,
    SCALE_LOSS,
    USE_MAX_NEG_SIM,
    MAX_NEG_SIM,
    MAX_POS_SIM,
    EMBEDDING_DIMENSION,
    BILOU_FLAG,
    KEY_RELATIVE_ATTENTION,
    VALUE_RELATIVE_ATTENTION,
    MAX_RELATIVE_POSITION,
    SOFTMAX,
    AUTO,
    BALANCED,
    TENSORBOARD_LOG_LEVEL,
    CONCAT_DIMENSION,
    FEATURIZERS,
    CHECKPOINT_MODEL,
    SEQUENCE,
    SENTENCE,
    SEQUENCE_LENGTH,
    DENSE_DIMENSION,
    MASK,
)

logger = logging.getLogger(__name__)


SPARSE = "sparse"
DENSE = "dense"
LABEL_KEY = LABEL
LABEL_SUB_KEY = IDS

POSSIBLE_TAGS = [ENTITY_ATTRIBUTE_TYPE, ENTITY_ATTRIBUTE_ROLE, ENTITY_ATTRIBUTE_GROUP]


class EntityTagSpec(NamedTuple):
    """Specification of an entity tag present in the training data."""

    tag_name: Text
    ids_to_tags: Dict[int, Text]
    tags_to_ids: Dict[Text, int]
    num_tags: int


class DIETClassifier(IntentClassifier, EntityExtractor):
    """DIET (Dual Intent and Entity Transformer) is a multi-task architecture for
    intent classification and entity recognition.

    The architecture is based on a transformer which is shared for both tasks.
    A sequence of entity labels is predicted through a Conditional Random Field (CRF)
    tagging layer on top of the transformer output sequence corresponding to the
    input sequence of tokens. The transformer output for the ``__CLS__`` token and
    intent labels are embedded into a single semantic vector space. We use the
    dot-product loss to maximize the similarity with the target label and minimize
    similarities with negative samples.
    """

    @classmethod
    def required_components(cls) -> List[Type[Component]]:
        return [Featurizer]

    # please make sure to update the docs when changing a default parameter
    defaults = {
        # ## Architecture of the used neural network
        # Hidden layer sizes for layers before the embedding layers for user message
        # and labels.
        # The number of hidden layers is equal to the length of the corresponding list.
        HIDDEN_LAYERS_SIZES: {TEXT: [], LABEL: []},
        # Whether to share the hidden layer weights between user message and labels.
        SHARE_HIDDEN_LAYERS: False,
        # Number of units in transformer
        TRANSFORMER_SIZE: 256,
        # Number of transformer layers
        NUM_TRANSFORMER_LAYERS: 2,
        # Number of attention heads in transformer
        NUM_HEADS: 4,
        # If 'True' use key relative embeddings in attention
        KEY_RELATIVE_ATTENTION: False,
        # If 'True' use value relative embeddings in attention
        VALUE_RELATIVE_ATTENTION: False,
        # Max position for relative embeddings
        MAX_RELATIVE_POSITION: None,
        # Use a unidirectional or bidirectional encoder.
        UNIDIRECTIONAL_ENCODER: False,
        # ## Training parameters
        # Initial and final batch sizes:
        # Batch size will be linearly increased for each epoch.
        BATCH_SIZES: [64, 256],
        # Strategy used when creating batches.
        # Can be either 'sequence' or 'balanced'.
        BATCH_STRATEGY: BALANCED,
        # Number of epochs to train
        EPOCHS: 300,
        # Set random seed to any 'int' to get reproducible results
        RANDOM_SEED: None,
        # Initial learning rate for the optimizer
        LEARNING_RATE: 0.001,
        # ## Parameters for embeddings
        # Dimension size of embedding vectors
        EMBEDDING_DIMENSION: 20,
        # Dense dimension to use for sparse features.
        DENSE_DIMENSION: {TEXT: 128, LABEL: 20},
        # Default dimension to use for concatenating sequence and sentence features.
        CONCAT_DIMENSION: {TEXT: 128, LABEL: 20},
        # The number of incorrect labels. The algorithm will minimize
        # their similarity to the user input during training.
        NUM_NEG: 20,
        # Type of similarity measure to use, either 'auto' or 'cosine' or 'inner'.
        SIMILARITY_TYPE: AUTO,
        # The type of the loss function, either 'softmax' or 'margin'.
        LOSS_TYPE: SOFTMAX,
        # Number of top actions to normalize scores for loss type 'softmax'.
        # Set to 0 to turn off normalization.
        RANKING_LENGTH: 10,
        # Indicates how similar the algorithm should try to make embedding vectors
        # for correct labels.
        # Should be 0.0 < ... < 1.0 for 'cosine' similarity type.
        MAX_POS_SIM: 0.8,
        # Maximum negative similarity for incorrect labels.
        # Should be -1.0 < ... < 1.0 for 'cosine' similarity type.
        MAX_NEG_SIM: -0.4,
        # If 'True' the algorithm only minimizes maximum similarity over
        # incorrect intent labels, used only if 'loss_type' is set to 'margin'.
        USE_MAX_NEG_SIM: True,
        # If 'True' scale loss inverse proportionally to the confidence
        # of the correct prediction
        SCALE_LOSS: False,
        # ## Regularization parameters
        # The scale of regularization
        REGULARIZATION_CONSTANT: 0.002,
        # The scale of how important is to minimize the maximum similarity
        # between embeddings of different labels,
        # used only if 'loss_type' is set to 'margin'.
        NEGATIVE_MARGIN_SCALE: 0.8,
        # Dropout rate for encoder
        DROP_RATE: 0.2,
        # Dropout rate for attention
        DROP_RATE_ATTENTION: 0,
        # Sparsity of the weights in dense layers
        WEIGHT_SPARSITY: 0.8,
        # If 'True' apply dropout to sparse input tensors
        SPARSE_INPUT_DROPOUT: True,
        # If 'True' apply dropout to dense input tensors
        DENSE_INPUT_DROPOUT: True,
        # ## Evaluation parameters
        # How often calculate validation accuracy.
        # Small values may hurt performance, e.g. model accuracy.
        EVAL_NUM_EPOCHS: 20,
        # How many examples to use for hold out validation set
        # Large values may hurt performance, e.g. model accuracy.
        EVAL_NUM_EXAMPLES: 0,
        # ## Model config
        # If 'True' intent classification is trained and intent predicted.
        INTENT_CLASSIFICATION: True,
        # If 'True' named entity recognition is trained and entities predicted.
        ENTITY_RECOGNITION: True,
        # If 'True' random tokens of the input message will be masked and the model
        # should predict those tokens.
        MASKED_LM: False,
        # 'BILOU_flag' determines whether to use BILOU tagging or not.
        # If set to 'True' labelling is more rigorous, however more
        # examples per entity are required.
        # Rule of thumb: you should have more than 100 examples per entity.
        BILOU_FLAG: True,
        # If you want to use tensorboard to visualize training and validation metrics,
        # set this option to a valid output directory.
        TENSORBOARD_LOG_DIR: None,
        # Define when training metrics for tensorboard should be logged.
        # Either after every epoch or for every training step.
        # Valid values: 'epoch' and 'minibatch'
        TENSORBOARD_LOG_LEVEL: "epoch",
        # Perform model checkpointing
        CHECKPOINT_MODEL: False,
        # Specify what features to use as sequence and sentence features
        # By default all features in the pipeline are used.
        FEATURIZERS: [],
        # Split entities by comma, this makes sense e.g. for a list of ingredients
        # in a recipie, but it doesn't make sense for the parts of an address
        SPLIT_ENTITIES_BY_COMMA: True,
    }

    # init helpers
    def _check_masked_lm(self) -> None:
        if (
            self.component_config[MASKED_LM]
            and self.component_config[NUM_TRANSFORMER_LAYERS] == 0
        ):
            raise ValueError(
                f"If number of transformer layers is 0, "
                f"'{MASKED_LM}' option should be 'False'."
            )

    def _check_share_hidden_layers_sizes(self) -> None:
        if self.component_config.get(SHARE_HIDDEN_LAYERS):
            first_hidden_layer_sizes = next(
                iter(self.component_config[HIDDEN_LAYERS_SIZES].values())
            )
            # check that all hidden layer sizes are the same
            identical_hidden_layer_sizes = all(
                current_hidden_layer_sizes == first_hidden_layer_sizes
                for current_hidden_layer_sizes in self.component_config[
                    HIDDEN_LAYERS_SIZES
                ].values()
            )
            if not identical_hidden_layer_sizes:
                raise ValueError(
                    f"If hidden layer weights are shared, "
                    f"{HIDDEN_LAYERS_SIZES} must coincide."
                )

    def _check_config_parameters(self) -> None:
        self.component_config = train_utils.check_deprecated_options(
            self.component_config
        )

        self._check_masked_lm()
        self._check_share_hidden_layers_sizes()

        self.component_config = train_utils.update_similarity_type(
            self.component_config
        )
        self.component_config = train_utils.update_evaluation_parameters(
            self.component_config
        )

    # package safety checks
    @classmethod
    def required_packages(cls) -> List[Text]:
        return ["tensorflow"]

    def __init__(
        self,
        component_config: Optional[Dict[Text, Any]] = None,
        index_label_id_mapping: Optional[Dict[int, Text]] = None,
        entity_tag_specs: Optional[List[EntityTagSpec]] = None,
        model: Optional[RasaModel] = None,
        finetune_mode: bool = False,
    ) -> None:
        """Declare instance variables with default values."""
        if component_config is not None and EPOCHS not in component_config:
            rasa.shared.utils.io.raise_warning(
                f"Please configure the number of '{EPOCHS}' in your configuration file."
                f" We will change the default value of '{EPOCHS}' in the future to 1. "
            )

        super().__init__(component_config)

        self._check_config_parameters()

        # transform numbers to labels
        self.index_label_id_mapping = index_label_id_mapping

        self._entity_tag_specs = entity_tag_specs

        self.model = model

        self._label_data: Optional[RasaModelData] = None
        self._data_example: Optional[Dict[Text, List[FeatureArray]]] = None

        self.split_entities_config = self.init_split_entities()

        self.finetune_mode = finetune_mode

        if not self.model and self.finetune_mode:
            raise rasa.shared.exceptions.InvalidParameterException(
                f"{self.__class__.__name__} was instantiated "
                f"with `model=None` and `finetune_mode=True`. "
                f"This is not a valid combination as the component "
                f"needs an already instantiated and trained model "
                f"to continue training in finetune mode."
            )

    @property
    def label_key(self) -> Optional[Text]:
        """Return key if intent classification is activated."""
        return LABEL_KEY if self.component_config[INTENT_CLASSIFICATION] else None

    @property
    def label_sub_key(self) -> Optional[Text]:
        """Return sub key if intent classification is activated."""
        return LABEL_SUB_KEY if self.component_config[INTENT_CLASSIFICATION] else None

    @staticmethod
    def model_class() -> Type[RasaModel]:
        return DIET

    # training data helpers:
    @staticmethod
    def _label_id_index_mapping(
        training_data: TrainingData, attribute: Text
    ) -> Dict[Text, int]:
        """Create label_id dictionary."""

        distinct_label_ids = {
            example.get(attribute) for example in training_data.intent_examples
        } - {None}
        return {
            label_id: idx for idx, label_id in enumerate(sorted(distinct_label_ids))
        }

    @staticmethod
    def _invert_mapping(mapping: Dict) -> Dict:
        return {value: key for key, value in mapping.items()}

    def _create_entity_tag_specs(
        self, training_data: TrainingData
    ) -> List[EntityTagSpec]:
        """Create entity tag specifications with their respective tag id mappings."""

        _tag_specs = []

        for tag_name in POSSIBLE_TAGS:
            if self.component_config[BILOU_FLAG]:
                tag_id_index_mapping = bilou_utils.build_tag_id_dict(
                    training_data, tag_name
                )
            else:
                tag_id_index_mapping = self._tag_id_index_mapping_for(
                    tag_name, training_data
                )

            if tag_id_index_mapping:
                _tag_specs.append(
                    EntityTagSpec(
                        tag_name=tag_name,
                        tags_to_ids=tag_id_index_mapping,
                        ids_to_tags=self._invert_mapping(tag_id_index_mapping),
                        num_tags=len(tag_id_index_mapping),
                    )
                )

        return _tag_specs

    @staticmethod
    def _tag_id_index_mapping_for(
        tag_name: Text, training_data: TrainingData
    ) -> Optional[Dict[Text, int]]:
        """Create mapping from tag name to id."""
        if tag_name == ENTITY_ATTRIBUTE_ROLE:
            distinct_tags = training_data.entity_roles
        elif tag_name == ENTITY_ATTRIBUTE_GROUP:
            distinct_tags = training_data.entity_groups
        else:
            distinct_tags = training_data.entities

        distinct_tags = distinct_tags - {NO_ENTITY_TAG} - {None}

        if not distinct_tags:
            return None

        tag_id_dict = {
            tag_id: idx for idx, tag_id in enumerate(sorted(distinct_tags), 1)
        }
        # NO_ENTITY_TAG corresponds to non-entity which should correspond to 0 index
        # needed for correct prediction for padding
        tag_id_dict[NO_ENTITY_TAG] = 0

        return tag_id_dict

    @staticmethod
    def _find_example_for_label(
        label: Text, examples: List[Message], attribute: Text
    ) -> Optional[Message]:
        for ex in examples:
            if ex.get(attribute) == label:
                return ex
        return None

    def _check_labels_features_exist(
        self, labels_example: List[Message], attribute: Text
    ) -> bool:
        """Checks if all labels have features set."""

        return all(
            label_example.features_present(
                attribute, self.component_config[FEATURIZERS]
            )
            for label_example in labels_example
        )

    def _extract_features(
        self, message: Message, attribute: Text
    ) -> Dict[Text, Union[scipy.sparse.spmatrix, np.ndarray]]:
        (
            sparse_sequence_features,
            sparse_sentence_features,
        ) = message.get_sparse_features(attribute, self.component_config[FEATURIZERS])
        dense_sequence_features, dense_sentence_features = message.get_dense_features(
            attribute, self.component_config[FEATURIZERS]
        )

        if dense_sequence_features is not None and sparse_sequence_features is not None:
            if (
                dense_sequence_features.features.shape[0]
                != sparse_sequence_features.features.shape[0]
            ):
                raise ValueError(
                    f"Sequence dimensions for sparse and dense sequence features "
                    f"don't coincide in '{message.get(TEXT)}' for attribute '{attribute}'."
                )
        if dense_sentence_features is not None and sparse_sentence_features is not None:
            if (
                dense_sentence_features.features.shape[0]
                != sparse_sentence_features.features.shape[0]
            ):
                raise ValueError(
                    f"Sequence dimensions for sparse and dense sentence features "
                    f"don't coincide in '{message.get(TEXT)}' for attribute '{attribute}'."
                )

        # If we don't use the transformer and we don't want to do entity recognition,
        # to speed up training take only the sentence features as feature vector.
        # We would not make use of the sequence anyway in this setup. Carrying over
        # those features to the actual training process takes quite some time.
        if (
            self.component_config[NUM_TRANSFORMER_LAYERS] == 0
            and not self.component_config[ENTITY_RECOGNITION]
            and attribute not in [INTENT, INTENT_RESPONSE_KEY]
        ):
            sparse_sequence_features = None
            dense_sequence_features = None

        out = {}

        if sparse_sentence_features is not None:
            out[f"{SPARSE}_{SENTENCE}"] = sparse_sentence_features.features
        if sparse_sequence_features is not None:
            out[f"{SPARSE}_{SEQUENCE}"] = sparse_sequence_features.features
        if dense_sentence_features is not None:
            out[f"{DENSE}_{SENTENCE}"] = dense_sentence_features.features
        if dense_sequence_features is not None:
            out[f"{DENSE}_{SEQUENCE}"] = dense_sequence_features.features

        return out

    def _check_input_dimension_consistency(self, model_data: RasaModelData) -> None:
        """Checks if features have same dimensionality if hidden layers are shared."""
        if self.component_config.get(SHARE_HIDDEN_LAYERS):
            num_text_sentence_features = model_data.number_of_units(TEXT, SENTENCE)
            num_label_sentence_features = model_data.number_of_units(LABEL, SENTENCE)
            num_text_sequence_features = model_data.number_of_units(TEXT, SEQUENCE)
            num_label_sequence_features = model_data.number_of_units(LABEL, SEQUENCE)

            if (0 < num_text_sentence_features != num_label_sentence_features > 0) or (
                0 < num_text_sequence_features != num_label_sequence_features > 0
            ):
                raise ValueError(
                    "If embeddings are shared text features and label features "
                    "must coincide. Check the output dimensions of previous components."
                )

    def _extract_labels_precomputed_features(
        self, label_examples: List[Message], attribute: Text = INTENT
    ) -> Tuple[List[FeatureArray], List[FeatureArray]]:
        """Collects precomputed encodings."""
        features = defaultdict(list)

        for e in label_examples:
            label_features = self._extract_features(e, attribute)
            for feature_key, feature_value in label_features.items():
                features[feature_key].append(feature_value)

        sequence_features = []
        sentence_features = []
        for feature_name, feature_value in features.items():
            if SEQUENCE in feature_name:
                sequence_features.append(
                    FeatureArray(np.array(feature_value), number_of_dimensions=3)
                )
            else:
                sentence_features.append(
                    FeatureArray(np.array(feature_value), number_of_dimensions=3)
                )

        return sequence_features, sentence_features

    @staticmethod
    def _compute_default_label_features(
        labels_example: List[Message],
    ) -> List[FeatureArray]:
        """Computes one-hot representation for the labels."""
        logger.debug("No label features found. Computing default label features.")

        eye_matrix = np.eye(len(labels_example), dtype=np.float32)
        # add sequence dimension to one-hot labels
        return [
            FeatureArray(
                np.array([np.expand_dims(a, 0) for a in eye_matrix]),
                number_of_dimensions=3,
            )
        ]

    def _create_label_data(
        self,
        training_data: TrainingData,
        label_id_dict: Dict[Text, int],
        attribute: Text,
    ) -> RasaModelData:
        """Create matrix with label_ids encoded in rows as bag of words.

        Find a training example for each label and get the encoded features
        from the corresponding Message object.
        If the features are already computed, fetch them from the message object
        else compute a one hot encoding for the label as the feature vector.
        """
        # Collect one example for each label
        labels_idx_examples = []
        for label_name, idx in label_id_dict.items():
            label_example = self._find_example_for_label(
                label_name, training_data.intent_examples, attribute
            )
            labels_idx_examples.append((idx, label_example))

        # Sort the list of tuples based on label_idx
        labels_idx_examples = sorted(labels_idx_examples, key=lambda x: x[0])
        labels_example = [example for (_, example) in labels_idx_examples]

        # Collect features, precomputed if they exist, else compute on the fly
        if self._check_labels_features_exist(labels_example, attribute):
            (
                sequence_features,
                sentence_features,
            ) = self._extract_labels_precomputed_features(labels_example, attribute)
        else:
            sequence_features = None
            sentence_features = self._compute_default_label_features(labels_example)

        label_data = RasaModelData()
        label_data.add_features(LABEL, SEQUENCE, sequence_features)
        label_data.add_features(LABEL, SENTENCE, sentence_features)

        if label_data.does_feature_not_exist(
            LABEL, SENTENCE
        ) and label_data.does_feature_not_exist(LABEL, SEQUENCE):
            raise ValueError(
                "No label features are present. Please check your configuration file."
            )

        label_ids = np.array([idx for (idx, _) in labels_idx_examples])
        # explicitly add last dimension to label_ids
        # to track correctly dynamic sequences
        label_data.add_features(
            LABEL_KEY,
            LABEL_SUB_KEY,
            [FeatureArray(np.expand_dims(label_ids, -1), number_of_dimensions=2)],
        )

        label_data.add_lengths(LABEL, SEQUENCE_LENGTH, LABEL, SEQUENCE)

        return label_data

    def _use_default_label_features(self, label_ids: np.ndarray) -> List[FeatureArray]:
        all_label_features = self._label_data.get(LABEL, SENTENCE)[0]
        return [
            FeatureArray(
                np.array([all_label_features[label_id] for label_id in label_ids]),
                number_of_dimensions=all_label_features.number_of_dimensions,
            )
        ]

    def _create_model_data(
        self,
        training_data: List[Message],
        label_id_dict: Optional[Dict[Text, int]] = None,
        label_attribute: Optional[Text] = None,
        training: bool = True,
    ) -> RasaModelData:
        """Prepare data for training and create a RasaModelData object."""
        from rasa.utils.tensorflow import model_data_utils

        attributes_to_consider = [TEXT]
        if training and self.component_config[INTENT_CLASSIFICATION]:
            # we don't have any intent labels during prediction, just add them during
            # training
            attributes_to_consider.append(label_attribute)
        if (
            training
            and self.component_config[ENTITY_RECOGNITION]
            and self._entity_tag_specs
        ):
            # Add entities as labels only during training and only if there was
            # training data added for entities with DIET configured to predict entities.
            attributes_to_consider.append(ENTITIES)

        if training and label_attribute is not None:
            # only use those training examples that have the label_attribute set
            # during training
            training_data = [
                example for example in training_data if label_attribute in example.data
            ]

        if not training_data:
            # no training data are present to train
            return RasaModelData()

        features_for_examples = model_data_utils.featurize_training_examples(
            training_data,
            attributes_to_consider,
            entity_tag_specs=self._entity_tag_specs,
            featurizers=self.component_config[FEATURIZERS],
            bilou_tagging=self.component_config[BILOU_FLAG],
        )
        attribute_data, _ = model_data_utils.convert_to_data_format(
            features_for_examples, consider_dialogue_dimension=False
        )

        model_data = RasaModelData(
            label_key=self.label_key, label_sub_key=self.label_sub_key
        )
        model_data.add_data(attribute_data)
        model_data.add_lengths(TEXT, SEQUENCE_LENGTH, TEXT, SEQUENCE)

        self._add_label_features(
            model_data, training_data, label_attribute, label_id_dict, training
        )

        # make sure all keys are in the same order during training and prediction
        # as we rely on the order of key and sub-key when constructing the actual
        # tensors from the model data
        model_data.sort()

        return model_data

    def _add_label_features(
        self,
        model_data: RasaModelData,
        training_data: List[Message],
        label_attribute: Text,
        label_id_dict: Dict[Text, int],
        training: bool = True,
    ):
        label_ids = []
        if training and self.component_config[INTENT_CLASSIFICATION]:
            for example in training_data:
                if example.get(label_attribute):
                    label_ids.append(label_id_dict[example.get(label_attribute)])

            # explicitly add last dimension to label_ids
            # to track correctly dynamic sequences
            model_data.add_features(
                LABEL_KEY,
                LABEL_SUB_KEY,
                [FeatureArray(np.expand_dims(label_ids, -1), number_of_dimensions=2)],
            )

        if (
            label_attribute
            and model_data.does_feature_not_exist(label_attribute, SENTENCE)
            and model_data.does_feature_not_exist(label_attribute, SEQUENCE)
        ):
            # no label features are present, get default features from _label_data
            model_data.add_features(
                LABEL, SENTENCE, self._use_default_label_features(np.array(label_ids))
            )

        # as label_attribute can have different values, e.g. INTENT or RESPONSE,
        # copy over the features to the LABEL key to make
        # it easier to access the label features inside the model itself
        model_data.update_key(label_attribute, SENTENCE, LABEL, SENTENCE)
        model_data.update_key(label_attribute, SEQUENCE, LABEL, SEQUENCE)
        model_data.update_key(label_attribute, MASK, LABEL, MASK)

        model_data.add_lengths(LABEL, SEQUENCE_LENGTH, LABEL, SEQUENCE)

    # train helpers
    def preprocess_train_data(self, training_data: TrainingData) -> RasaModelData:
        """Prepares data for training.

        Performs sanity checks on training data, extracts encodings for labels.
        """
        if self.component_config[BILOU_FLAG]:
            bilou_utils.apply_bilou_schema(training_data)

        label_id_index_mapping = self._label_id_index_mapping(
            training_data, attribute=INTENT
        )

        if not label_id_index_mapping:
            # no labels are present to train
            return RasaModelData()

        self.index_label_id_mapping = self._invert_mapping(label_id_index_mapping)

        self._label_data = self._create_label_data(
            training_data, label_id_index_mapping, attribute=INTENT
        )

        self._entity_tag_specs = self._create_entity_tag_specs(training_data)

        label_attribute = (
            INTENT if self.component_config[INTENT_CLASSIFICATION] else None
        )

        model_data = self._create_model_data(
            training_data.nlu_examples,
            label_id_index_mapping,
            label_attribute=label_attribute,
        )

        self._check_input_dimension_consistency(model_data)

        return model_data

    @staticmethod
    def _check_enough_labels(model_data: RasaModelData) -> bool:
        return len(np.unique(model_data.get(LABEL_KEY, LABEL_SUB_KEY))) >= 2

    def train(
        self,
        training_data: TrainingData,
        config: Optional[RasaNLUModelConfig] = None,
        **kwargs: Any,
    ) -> None:
        """Train the embedding intent classifier on a data set."""
        model_data = self.preprocess_train_data(training_data)
        if model_data.is_empty():
            logger.debug(
                f"Cannot train '{self.__class__.__name__}'. No data was provided. "
                f"Skipping training of the classifier."
            )
            return

        if self.component_config.get(INTENT_CLASSIFICATION):
            if not self._check_enough_labels(model_data):
                logger.error(
                    f"Cannot train '{self.__class__.__name__}'. "
                    f"Need at least 2 different intent classes. "
                    f"Skipping training of classifier."
                )
                return
        if self.component_config.get(ENTITY_RECOGNITION):
            self.check_correct_entity_annotations(training_data)

        # keep one example for persisting and loading
        self._data_example = model_data.first_data_example()

        if not self.finetune_mode:
            # No pre-trained model to load from. Create a new instance of the model.
            self.model = self._instantiate_model_class(model_data)

        self.model.fit(
            model_data,
            self.component_config[EPOCHS],
            self.component_config[BATCH_SIZES],
            self.component_config[EVAL_NUM_EXAMPLES],
            self.component_config[EVAL_NUM_EPOCHS],
            self.component_config[BATCH_STRATEGY],
            eager=True,
        )

    # process helpers
    def _predict(self, message: Message) -> Optional[Dict[Text, tf.Tensor]]:
        if self.model is None:
            logger.debug(
                f"There is no trained model for '{self.__class__.__name__}': The "
                f"component is either not trained or didn't receive enough training "
                f"data."
            )
            return None

        # create session data from message and convert it into a batch of 1
        model_data = self._create_model_data([message], training=False)

        return self.model.predict(model_data)

    def _predict_label(
        self, predict_out: Optional[Dict[Text, tf.Tensor]]
    ) -> Tuple[Dict[Text, Any], List[Dict[Text, Any]]]:
        """Predicts the intent of the provided message."""

        label = {"name": None, "id": None, "confidence": 0.0}
        label_ranking = []

        if predict_out is None:
            return label, label_ranking

        message_sim = predict_out["i_scores"].numpy()

        message_sim = message_sim.flatten()  # sim is a matrix

        label_ids = message_sim.argsort()[::-1]

        if (
            self.component_config[LOSS_TYPE] == SOFTMAX
            and self.component_config[RANKING_LENGTH] > 0
        ):
            message_sim = train_utils.normalize(
                message_sim, self.component_config[RANKING_LENGTH]
            )

        message_sim[::-1].sort()
        message_sim = message_sim.tolist()

        # if X contains all zeros do not predict some label
        if label_ids.size > 0:
            label = {
                "id": hash(self.index_label_id_mapping[label_ids[0]]),
                "name": self.index_label_id_mapping[label_ids[0]],
                "confidence": message_sim[0],
            }

            if (
                self.component_config[RANKING_LENGTH]
                and 0 < self.component_config[RANKING_LENGTH] < LABEL_RANKING_LENGTH
            ):
                output_length = self.component_config[RANKING_LENGTH]
            else:
                output_length = LABEL_RANKING_LENGTH

            ranking = list(zip(list(label_ids), message_sim))
            ranking = ranking[:output_length]
            label_ranking = [
                {
                    "id": hash(self.index_label_id_mapping[label_idx]),
                    "name": self.index_label_id_mapping[label_idx],
                    "confidence": score,
                }
                for label_idx, score in ranking
            ]

        return label, label_ranking

    def _predict_entities(
        self, predict_out: Optional[Dict[Text, tf.Tensor]], message: Message
    ) -> List[Dict]:
        if predict_out is None:
            return []

        predicted_tags, confidence_values = train_utils.entity_label_to_tags(
            predict_out, self._entity_tag_specs, self.component_config[BILOU_FLAG]
        )

        entities = self.convert_predictions_into_entities(
            message.get(TEXT),
            message.get(TOKENS_NAMES[TEXT], []),
            predicted_tags,
            self.split_entities_config,
            confidence_values,
        )

        entities = self.add_extractor_name(entities)
        entities = message.get(ENTITIES, []) + entities

        return entities

    def process(self, message: Message, **kwargs: Any) -> None:
        """Augments the message with intents, entities, and diagnostic data."""
        out = self._predict(message)

        if self.component_config[INTENT_CLASSIFICATION]:
            label, label_ranking = self._predict_label(out)

            message.set(INTENT, label, add_to_output=True)
            message.set("intent_ranking", label_ranking, add_to_output=True)

        if self.component_config[ENTITY_RECOGNITION]:
            entities = self._predict_entities(out, message)

            message.set(ENTITIES, entities, add_to_output=True)

        if out and DIAGNOSTIC_DATA in out:
            message.add_diagnostic_data(
                self.unique_name,
                rasa.utils.tensorflow.numpy.values_to_numpy(out.get(DIAGNOSTIC_DATA)),
            )

    def persist(self, file_name: Text, model_dir: Text) -> Dict[Text, Any]:
        """Persist this model into the passed directory.

        Return the metadata necessary to load the model again.
        """
        if self.model is None:
            return {"file": None}

        model_dir = Path(model_dir)
        tf_model_file = model_dir / f"{file_name}.tf_model"

        rasa.shared.utils.io.create_directory_for_file(tf_model_file)

        if self.model.checkpoint_model:
            self.model.copy_best(str(tf_model_file))
        else:
            self.model.save(str(tf_model_file))

        io_utils.pickle_dump(
            model_dir / f"{file_name}.data_example.pkl", self._data_example
        )
        io_utils.pickle_dump(
            model_dir / f"{file_name}.label_data.pkl", dict(self._label_data.data)
        )
        io_utils.json_pickle(
            model_dir / f"{file_name}.index_label_id_mapping.json",
            self.index_label_id_mapping,
        )

        entity_tag_specs = (
            [tag_spec._asdict() for tag_spec in self._entity_tag_specs]
            if self._entity_tag_specs
            else []
        )
        rasa.shared.utils.io.dump_obj_as_json_to_file(
            model_dir / f"{file_name}.entity_tag_specs.json", entity_tag_specs
        )

        return {"file": file_name}

    @classmethod
    def load(
        cls,
        meta: Dict[Text, Any],
        model_dir: Text = None,
        model_metadata: Metadata = None,
        cached_component: Optional["DIETClassifier"] = None,
        should_finetune: bool = False,
        **kwargs: Any,
    ) -> "DIETClassifier":
        """Loads the trained model from the provided directory."""
        if not model_dir or not meta.get("file"):
            logger.debug(
                f"Failed to load model for '{cls.__name__}'. "
                f"Maybe you did not provide enough training data and no model was "
                f"trained or the path '{os.path.abspath(model_dir)}' doesn't exist?"
            )
            return cls(component_config=meta)

        (
            index_label_id_mapping,
            entity_tag_specs,
            label_data,
            meta,
            data_example,
        ) = cls._load_from_files(meta, model_dir)

        meta = train_utils.update_similarity_type(meta)

        model = cls._load_model(
            entity_tag_specs,
            label_data,
            meta,
            data_example,
            model_dir,
            finetune_mode=should_finetune,
        )

        return cls(
            component_config=meta,
            index_label_id_mapping=index_label_id_mapping,
            entity_tag_specs=entity_tag_specs,
            model=model,
            finetune_mode=should_finetune,
        )

    @classmethod
    def _load_from_files(cls, meta: Dict[Text, Any], model_dir: Text):
        file_name = meta.get("file")

        model_dir = Path(model_dir)

        data_example = io_utils.pickle_load(model_dir / f"{file_name}.data_example.pkl")
        label_data = io_utils.pickle_load(model_dir / f"{file_name}.label_data.pkl")
        label_data = RasaModelData(data=label_data)
        index_label_id_mapping = io_utils.json_unpickle(
            model_dir / f"{file_name}.index_label_id_mapping.json"
        )
        entity_tag_specs = rasa.shared.utils.io.read_json_file(
            model_dir / f"{file_name}.entity_tag_specs.json"
        )
        entity_tag_specs = [
            EntityTagSpec(
                tag_name=tag_spec["tag_name"],
                ids_to_tags={
                    int(key): value for key, value in tag_spec["ids_to_tags"].items()
                },
                tags_to_ids={
                    key: int(value) for key, value in tag_spec["tags_to_ids"].items()
                },
                num_tags=tag_spec["num_tags"],
            )
            for tag_spec in entity_tag_specs
        ]

        # jsonpickle converts dictionary keys to strings
        index_label_id_mapping = {
            int(key): value for key, value in index_label_id_mapping.items()
        }

        return (
            index_label_id_mapping,
            entity_tag_specs,
            label_data,
            meta,
            data_example,
        )

    @classmethod
    def _load_model(
        cls,
        entity_tag_specs: List[EntityTagSpec],
        label_data: RasaModelData,
        meta: Dict[Text, Any],
        data_example: Dict[Text, Dict[Text, List[FeatureArray]]],
        model_dir: Text,
        finetune_mode: bool = False,
    ) -> "RasaModel":
        file_name = meta.get("file")
        tf_model_file = os.path.join(model_dir, file_name + ".tf_model")

        label_key = LABEL_KEY if meta[INTENT_CLASSIFICATION] else None
        label_sub_key = LABEL_SUB_KEY if meta[INTENT_CLASSIFICATION] else None

        model_data_example = RasaModelData(
            label_key=label_key, label_sub_key=label_sub_key, data=data_example
        )

        model = cls._load_model_class(
            tf_model_file,
            model_data_example,
            label_data,
            entity_tag_specs,
            meta,
            finetune_mode=finetune_mode,
        )

        if not finetune_mode:

            # build the graph for prediction
            predict_data_example = RasaModelData(
                label_key=label_key,
                data={
                    feature_name: features
                    for feature_name, features in model_data_example.items()
                    if TEXT in feature_name
                },
            )

            model.build_for_predict(predict_data_example)

        return model

    @classmethod
    def _load_model_class(
        cls,
        tf_model_file: Text,
        model_data_example: RasaModelData,
        label_data: RasaModelData,
        entity_tag_specs: List[EntityTagSpec],
        meta: Dict[Text, Any],
        finetune_mode: bool,
    ) -> "RasaModel":

        return cls.model_class().load(
            tf_model_file,
            model_data_example,
            data_signature=model_data_example.get_signature(),
            label_data=label_data,
            entity_tag_specs=entity_tag_specs,
            config=copy.deepcopy(meta),
            finetune_mode=finetune_mode,
        )

    def _instantiate_model_class(self, model_data: RasaModelData) -> "RasaModel":

        return self.model_class()(
            data_signature=model_data.get_signature(),
            label_data=self._label_data,
            entity_tag_specs=self._entity_tag_specs,
            config=self.component_config,
        )


class DIET(TransformerRasaModel):
    def __init__(
        self,
        data_signature: Dict[Text, Dict[Text, List[FeatureSignature]]],
        label_data: RasaModelData,
        entity_tag_specs: Optional[List[EntityTagSpec]],
        config: Dict[Text, Any],
    ) -> None:
        # create entity tag spec before calling super otherwise building the model
        # will fail
        super().__init__("DIET", config, data_signature, label_data)
        self._entity_tag_specs = self._ordered_tag_specs(entity_tag_specs)

        self.predict_data_signature = {
            feature_name: features
            for feature_name, features in data_signature.items()
            if TEXT in feature_name
        }

        # tf training
        self.optimizer = tf.keras.optimizers.Adam(config[LEARNING_RATE])
        self._create_metrics()
        self._update_metrics_to_log()

        # needed for efficient prediction
        self.all_labels_embed: Optional[tf.Tensor] = None

        self._prepare_layers()

    @staticmethod
    def _ordered_tag_specs(
        entity_tag_specs: Optional[List[EntityTagSpec]],
    ) -> List[EntityTagSpec]:
        """Ensure that order of entity tag specs matches CRF layer order."""
        if entity_tag_specs is None:
            return []

        crf_order = [
            ENTITY_ATTRIBUTE_TYPE,
            ENTITY_ATTRIBUTE_ROLE,
            ENTITY_ATTRIBUTE_GROUP,
        ]

        ordered_tag_spec = []

        for tag_name in crf_order:
            for tag_spec in entity_tag_specs:
                if tag_name == tag_spec.tag_name:
                    ordered_tag_spec.append(tag_spec)

        return ordered_tag_spec

    def _check_data(self) -> None:
        if TEXT not in self.data_signature:
            raise InvalidConfigException(
                f"No text features specified. "
                f"Cannot train '{self.__class__.__name__}' model."
            )
        if self.config[INTENT_CLASSIFICATION]:
            if LABEL not in self.data_signature:
                raise InvalidConfigException(
                    f"No label features specified. "
                    f"Cannot train '{self.__class__.__name__}' model."
                )

            if self.config[SHARE_HIDDEN_LAYERS]:
                different_sentence_signatures = False
                different_sequence_signatures = False
                if (
                    SENTENCE in self.data_signature[TEXT]
                    and SENTENCE in self.data_signature[LABEL]
                ):
                    different_sentence_signatures = (
                        self.data_signature[TEXT][SENTENCE]
                        != self.data_signature[LABEL][SENTENCE]
                    )
                if (
                    SEQUENCE in self.data_signature[TEXT]
                    and SEQUENCE in self.data_signature[LABEL]
                ):
                    different_sequence_signatures = (
                        self.data_signature[TEXT][SEQUENCE]
                        != self.data_signature[LABEL][SEQUENCE]
                    )

                if different_sentence_signatures or different_sequence_signatures:
                    raise ValueError(
                        "If hidden layer weights are shared, data signatures "
                        "for text_features and label_features must coincide."
                    )

        if self.config[ENTITY_RECOGNITION] and (
            ENTITIES not in self.data_signature
            or ENTITY_ATTRIBUTE_TYPE not in self.data_signature[ENTITIES]
        ):
            logger.debug(
                f"You specified '{self.__class__.__name__}' to train entities, but "
                f"no entities are present in the training data. Skipping training of "
                f"entities."
            )
            self.config[ENTITY_RECOGNITION] = False

    def _create_metrics(self) -> None:
        # self.metrics will have the same order as they are created
        # so create loss metrics first to output losses first
        self.mask_loss = tf.keras.metrics.Mean(name="m_loss")
        self.intent_loss = tf.keras.metrics.Mean(name="i_loss")
        self.entity_loss = tf.keras.metrics.Mean(name="e_loss")
        self.entity_group_loss = tf.keras.metrics.Mean(name="g_loss")
        self.entity_role_loss = tf.keras.metrics.Mean(name="r_loss")
        # create accuracy metrics second to output accuracies second
        self.mask_acc = tf.keras.metrics.Mean(name="m_acc")
        self.intent_acc = tf.keras.metrics.Mean(name="i_acc")
        self.entity_f1 = tf.keras.metrics.Mean(name="e_f1")
        self.entity_group_f1 = tf.keras.metrics.Mean(name="g_f1")
        self.entity_role_f1 = tf.keras.metrics.Mean(name="r_f1")

    def _update_metrics_to_log(self) -> None:
        debug_log_level = logging.getLogger("rasa").level == logging.DEBUG

        if self.config[MASKED_LM]:
            self.metrics_to_log.append("m_acc")
            if debug_log_level:
                self.metrics_to_log.append("m_loss")
        if self.config[INTENT_CLASSIFICATION]:
            self.metrics_to_log.append("i_acc")
            if debug_log_level:
                self.metrics_to_log.append("i_loss")
        if self.config[ENTITY_RECOGNITION]:
            for tag_spec in self._entity_tag_specs:
                if tag_spec.num_tags != 0:
                    name = tag_spec.tag_name
                    self.metrics_to_log.append(f"{name[0]}_f1")
                    if debug_log_level:
                        self.metrics_to_log.append(f"{name[0]}_loss")

        self._log_metric_info()

    def _log_metric_info(self) -> None:
        metric_name = {
            "t": "total",
            "i": "intent",
            "e": "entity",
            "m": "mask",
            "r": "role",
            "g": "group",
        }
        logger.debug("Following metrics will be logged during training: ")
        for metric in self.metrics_to_log:
            parts = metric.split("_")
            name = f"{metric_name[parts[0]]} {parts[1]}"
            logger.debug(f"  {metric} ({name})")

    def _prepare_layers(self) -> None:
        self.text_name = TEXT
        self._tf_layers[
            f"{self.text_name}_sequence_layer"
        ] = rasa_layers.RasaSequenceLayer(
            self.text_name, self.data_signature[self.text_name], self.config
        )
        if self.config[MASKED_LM]:
            self._prepare_mask_lm_loss(self.text_name)
        if self.config[INTENT_CLASSIFICATION]:
            self.label_name = TEXT if self.config[SHARE_HIDDEN_LAYERS] else LABEL
            self._tf_layers[
                f"{self.label_name}_input_layer"
            ] = rasa_layers.RasaInputLayer(
                self.label_name, self.label_signature[self.label_name], self.config
            )

            self._prepare_ffnn_layer(
                self.label_name,
                self.config[HIDDEN_LAYERS_SIZES][self.label_name],
                self.config[DROP_RATE],
            )

            self._prepare_label_classification_layers()
        if self.config[ENTITY_RECOGNITION]:
            self._prepare_entity_recognition_layers()

    def _prepare_mask_lm_loss(self, name: Text) -> None:
        self._prepare_embed_layers(f"{name}_lm_mask")
        self._prepare_embed_layers(f"{name}_golden_token")

        # mask loss is additional loss
        # set scaling to False, so that it doesn't overpower other losses
        self._prepare_dot_product_loss(f"{name}_mask", scale_loss=False)

    def _prepare_label_classification_layers(self) -> None:
        self._prepare_embed_layers(TEXT)
        self._prepare_embed_layers(LABEL)

        self._prepare_dot_product_loss(LABEL, self.config[SCALE_LOSS])

    def _create_bow(
        self,
        sequence_features: List[Union[tf.Tensor, tf.SparseTensor]],
        sentence_features: List[Union[tf.Tensor, tf.SparseTensor]],
        sequence_mask: tf.Tensor,
        text_mask: tf.Tensor,
        name: Text,
        sparse_dropout: bool = False,
        dense_dropout: bool = False,
    ) -> tf.Tensor:
        _inputs = (sequence_features, sentence_features, sequence_mask, text_mask)
        x = self._tf_layers[f"{name}_input_layer"](_inputs, training=self._training)

        x = tf.reduce_sum(x, axis=1)  # convert to bag-of-words

        return self._tf_layers[f"ffnn.{name}"](x, self._training)

    def _create_all_labels(self) -> Tuple[tf.Tensor, tf.Tensor]:
        all_label_ids = self.tf_label_data[LABEL_KEY][LABEL_SUB_KEY][0]

        mask_sequence_label = self._get_mask_for(
            self.tf_label_data, LABEL, SEQUENCE_LENGTH
        )

        x = self._create_bow(
            self.tf_label_data[LABEL][SEQUENCE],
            self.tf_label_data[LABEL][SENTENCE],
            mask_sequence_label,
            mask_sequence_label,
            self.label_name,
        )
        all_labels_embed = self._tf_layers[f"embed.{LABEL}"](x)

        return all_label_ids, all_labels_embed

    def _mask_loss(
        self,
        outputs: tf.Tensor,
        inputs: tf.Tensor,
        seq_ids: tf.Tensor,
        lm_mask_bool: tf.Tensor,
        name: Text,
    ) -> tf.Tensor:
        # make sure there is at least one element in the mask
        lm_mask_bool = tf.cond(
            tf.reduce_any(lm_mask_bool),
            lambda: lm_mask_bool,
            lambda: tf.scatter_nd([[0, 0, 0]], [True], tf.shape(lm_mask_bool)),
        )

        lm_mask_bool = tf.squeeze(lm_mask_bool, -1)
        # pick elements that were masked
        outputs = tf.boolean_mask(outputs, lm_mask_bool)
        inputs = tf.boolean_mask(inputs, lm_mask_bool)
        ids = tf.boolean_mask(seq_ids, lm_mask_bool)

        outputs_embed = self._tf_layers[f"embed.{name}_lm_mask"](outputs)
        inputs_embed = self._tf_layers[f"embed.{name}_golden_token"](inputs)

        return self._tf_layers[f"loss.{name}_mask"](
            outputs_embed, inputs_embed, ids, inputs_embed, ids
        )

    def _calculate_label_loss(
        self, text_features: tf.Tensor, label_features: tf.Tensor, label_ids: tf.Tensor
    ) -> tf.Tensor:
        all_label_ids, all_labels_embed = self._create_all_labels()

        text_embed = self._tf_layers[f"embed.{TEXT}"](text_features)
        label_embed = self._tf_layers[f"embed.{LABEL}"](label_features)

        return self._tf_layers[f"loss.{LABEL}"](
            text_embed, label_embed, label_ids, all_labels_embed, all_label_ids
        )

    def batch_loss(
        self, batch_in: Union[Tuple[tf.Tensor], Tuple[np.ndarray]]
    ) -> tf.Tensor:
        """Calculates the loss for the given batch.

        Args:
            batch_in: The batch.

        Returns:
            The loss of the given batch.
        """
        tf_batch_data = self.batch_to_model_data_format(batch_in, self.data_signature)
        # print(tf_batch_data["text"])
        # for ft in ["sequence", "sentence"]:
        #     print(f"--> {ft}")
        #     sparse = tf_batch_data["text"][ft][0]
        #     print(sparse.indices)
        #     print(sparse.values)

        batch_dim = self._get_batch_dim(tf_batch_data[TEXT])
        mask_sequence_text = self._get_mask_for(tf_batch_data, TEXT, SEQUENCE_LENGTH)
        sequence_lengths = self._get_sequence_lengths(
            tf_batch_data, TEXT, SEQUENCE_LENGTH, batch_dim
        )
        mask_text = self._compute_mask(sequence_lengths)

<<<<<<< HEAD
        _inputs = (
=======
        (
            text_transformed,
            text_in,
            text_seq_ids,
            lm_mask_bool_text,
            _,
        ) = self._create_sequence(
>>>>>>> 8e68e39e
            tf_batch_data[TEXT][SEQUENCE],
            tf_batch_data[TEXT][SENTENCE],
            mask_sequence_text,
            mask_text,
        )
        (text_transformed, text_in, text_seq_ids, lm_mask_bool_text) = self._tf_layers[
            f"{self.text_name}_sequence_layer"
        ](_inputs, masked_lm_loss=self.config[MASKED_LM], training=self._training)
        # print(f"text_transformed # {type(text_transformed)} # {text_transformed.shape} # {text_transformed}")
        # print(f"text_in # {type(text_in)} # {text_in.shape} # {text_in}")
        # print(f"text_seq_ids # {type(text_seq_ids)} # {text_seq_ids.shape} # {text_seq_ids}")

        losses = []

        if self.config[MASKED_LM]:
            loss, acc = self._mask_loss(
                text_transformed, text_in, text_seq_ids, lm_mask_bool_text, TEXT
            )
            self.mask_loss.update_state(loss)
            self.mask_acc.update_state(acc)
            losses.append(loss)

        if self.config[INTENT_CLASSIFICATION]:
            loss = self._batch_loss_intent(
                sequence_lengths, mask_text, text_transformed, tf_batch_data
            )
            losses.append(loss)

        if self.config[ENTITY_RECOGNITION]:
            losses += self._batch_loss_entities(
                mask_text, sequence_lengths, text_transformed, tf_batch_data
            )

        return tf.math.add_n(losses)

    def _batch_loss_intent(
        self,
        sequence_lengths: tf.Tensor,
        mask_text: tf.Tensor,
        text_transformed: tf.Tensor,
        tf_batch_data: Dict[Text, Dict[Text, List[tf.Tensor]]],
    ) -> tf.Tensor:
        # get sentence features vector for intent classification
        sentence_vector = self._last_token(text_transformed, sequence_lengths)

        mask_sequence_label = self._get_mask_for(tf_batch_data, LABEL, SEQUENCE_LENGTH)

        label_ids = tf_batch_data[LABEL_KEY][LABEL_SUB_KEY][0]
        label = self._create_bow(
            tf_batch_data[LABEL][SEQUENCE],
            tf_batch_data[LABEL][SENTENCE],
            mask_sequence_label,
            mask_text,
            self.label_name,
        )
        loss, acc = self._calculate_label_loss(sentence_vector, label, label_ids)

        self._update_label_metrics(loss, acc)

        return loss

    def _update_label_metrics(self, loss: tf.Tensor, acc: tf.Tensor) -> None:

        self.intent_loss.update_state(loss)
        self.intent_acc.update_state(acc)

    def _batch_loss_entities(
        self,
        mask_text: tf.Tensor,
        sequence_lengths: tf.Tensor,
        text_transformed: tf.Tensor,
        tf_batch_data: Dict[Text, Dict[Text, List[tf.Tensor]]],
    ) -> List[tf.Tensor]:
        losses = []

        sequence_lengths -= 1  # remove sentence features

        entity_tags = None

        for tag_spec in self._entity_tag_specs:
            if tag_spec.num_tags == 0:
                continue

            tag_ids = tf_batch_data[ENTITIES][tag_spec.tag_name][0]
            # add a zero (no entity) for the sentence features to match the shape of
            # inputs
            tag_ids = tf.pad(tag_ids, [[0, 0], [0, 1], [0, 0]])

            loss, f1, _logits = self._calculate_entity_loss(
                text_transformed,
                tag_ids,
                mask_text,
                sequence_lengths,
                tag_spec.tag_name,
                entity_tags,
            )

            if tag_spec.tag_name == ENTITY_ATTRIBUTE_TYPE:
                # use the entity tags as additional input for the role
                # and group CRF
                entity_tags = tf.one_hot(
                    tf.cast(tag_ids[:, :, 0], tf.int32), depth=tag_spec.num_tags
                )

            self._update_entity_metrics(loss, f1, tag_spec.tag_name)

            losses.append(loss)

        return losses

    def _update_entity_metrics(self, loss: tf.Tensor, f1: tf.Tensor, tag_name: Text):
        if tag_name == ENTITY_ATTRIBUTE_TYPE:
            self.entity_loss.update_state(loss)
            self.entity_f1.update_state(f1)
        elif tag_name == ENTITY_ATTRIBUTE_GROUP:
            self.entity_group_loss.update_state(loss)
            self.entity_group_f1.update_state(f1)
        elif tag_name == ENTITY_ATTRIBUTE_ROLE:
            self.entity_role_loss.update_state(loss)
            self.entity_role_f1.update_state(f1)

    def prepare_for_predict(self) -> None:
        """Prepares the model for prediction."""
        if self.config[INTENT_CLASSIFICATION]:
            _, self.all_labels_embed = self._create_all_labels()

    def batch_predict(
        self, batch_in: Union[Tuple[tf.Tensor], Tuple[np.ndarray]]
    ) -> Dict[Text, tf.Tensor]:
        """Predicts the output of the given batch.

        Args:
            batch_in: The batch.

        Returns:
            The output to predict.
        """
        tf_batch_data = self.batch_to_model_data_format(
            batch_in, self.predict_data_signature
        )

        mask_sequence_text = self._get_mask_for(tf_batch_data, TEXT, SEQUENCE_LENGTH)
        sequence_lengths = self._get_sequence_lengths(
            tf_batch_data, TEXT, SEQUENCE_LENGTH, batch_dim=1
        )

        mask = self._compute_mask(sequence_lengths)

<<<<<<< HEAD
        _inputs = (
=======
        text_transformed, _, _, _, attention_weights = self._create_sequence(
>>>>>>> 8e68e39e
            tf_batch_data[TEXT][SEQUENCE],
            tf_batch_data[TEXT][SENTENCE],
            mask_sequence_text,
            mask,
            # False,
        )
        text_transformed, _, _, _ = self._tf_layers[f"{self.text_name}_sequence_layer"](
            _inputs, masked_lm_loss=False, training=self._training
        )

        predictions: Dict[Text, tf.Tensor] = {}

        predictions[DIAGNOSTIC_DATA] = {
            "attention_weights": attention_weights,
            "text_transformed": text_transformed,
        }

        if self.config[INTENT_CLASSIFICATION]:
            predictions.update(
                self._batch_predict_intents(sequence_lengths, text_transformed)
            )

        if self.config[ENTITY_RECOGNITION]:
            predictions.update(
                self._batch_predict_entities(sequence_lengths, text_transformed)
            )

        return predictions

    def _batch_predict_entities(
        self, sequence_lengths: tf.Tensor, text_transformed: tf.Tensor
    ) -> Dict[Text, tf.Tensor]:
        predictions: Dict[Text, tf.Tensor] = {}

        entity_tags = None

        for tag_spec in self._entity_tag_specs:
            # skip crf layer if it was not trained
            if tag_spec.num_tags == 0:
                continue

            name = tag_spec.tag_name
            _input = text_transformed

            if entity_tags is not None:
                _tags = self._tf_layers[f"embed.{name}.tags"](entity_tags)
                _input = tf.concat([_input, _tags], axis=-1)

            _logits = self._tf_layers[f"embed.{name}.logits"](_input)
            pred_ids, confidences = self._tf_layers[f"crf.{name}"](
                _logits, sequence_lengths - 1
            )

            predictions[f"e_{name}_ids"] = pred_ids
            predictions[f"e_{name}_scores"] = confidences

            if name == ENTITY_ATTRIBUTE_TYPE:
                # use the entity tags as additional input for the role
                # and group CRF
                entity_tags = tf.one_hot(
                    tf.cast(pred_ids, tf.int32), depth=tag_spec.num_tags
                )

        return predictions

    def _batch_predict_intents(
        self, sequence_lengths: tf.Tensor, text_transformed: tf.Tensor
    ) -> Dict[Text, tf.Tensor]:

        if self.all_labels_embed is None:
            raise ValueError(
                "The model was not prepared for prediction. "
                "Call `prepare_for_predict` first."
            )

        # get sentence feature vector for intent classification
        sentence_vector = self._last_token(text_transformed, sequence_lengths)
        sentence_vector_embed = self._tf_layers[f"embed.{TEXT}"](sentence_vector)

        sim_all = self._tf_layers[f"loss.{LABEL}"].sim(
            sentence_vector_embed[:, tf.newaxis, :],
            self.all_labels_embed[tf.newaxis, :, :],
        )
        scores = self._tf_layers[f"loss.{LABEL}"].confidence_from_sim(
            sim_all, self.config[SIMILARITY_TYPE]
        )

        return {"i_scores": scores}<|MERGE_RESOLUTION|>--- conflicted
+++ resolved
@@ -1440,25 +1440,21 @@
         )
         mask_text = self._compute_mask(sequence_lengths)
 
-<<<<<<< HEAD
         _inputs = (
-=======
+            tf_batch_data[TEXT][SEQUENCE],
+            tf_batch_data[TEXT][SENTENCE],
+            mask_sequence_text,
+            mask_text,
+        )
         (
             text_transformed,
             text_in,
             text_seq_ids,
             lm_mask_bool_text,
             _,
-        ) = self._create_sequence(
->>>>>>> 8e68e39e
-            tf_batch_data[TEXT][SEQUENCE],
-            tf_batch_data[TEXT][SENTENCE],
-            mask_sequence_text,
-            mask_text,
-        )
-        (text_transformed, text_in, text_seq_ids, lm_mask_bool_text) = self._tf_layers[
-            f"{self.text_name}_sequence_layer"
-        ](_inputs, masked_lm_loss=self.config[MASKED_LM], training=self._training)
+        ) = self._tf_layers[f"{self.text_name}_sequence_layer"](
+            _inputs, masked_lm_loss=self.config[MASKED_LM], training=self._training
+        )
         # print(f"text_transformed # {type(text_transformed)} # {text_transformed.shape} # {text_transformed}")
         # print(f"text_in # {type(text_in)} # {text_in.shape} # {text_in}")
         # print(f"text_seq_ids # {type(text_seq_ids)} # {text_seq_ids.shape} # {text_seq_ids}")
@@ -1599,20 +1595,15 @@
 
         mask = self._compute_mask(sequence_lengths)
 
-<<<<<<< HEAD
         _inputs = (
-=======
-        text_transformed, _, _, _, attention_weights = self._create_sequence(
->>>>>>> 8e68e39e
             tf_batch_data[TEXT][SEQUENCE],
             tf_batch_data[TEXT][SENTENCE],
             mask_sequence_text,
             mask,
-            # False,
-        )
-        text_transformed, _, _, _ = self._tf_layers[f"{self.text_name}_sequence_layer"](
-            _inputs, masked_lm_loss=False, training=self._training
-        )
+        )
+        text_transformed, _, _, _, attention_weights = self._tf_layers[
+            f"{self.text_name}_sequence_layer"
+        ](_inputs, masked_lm_loss=False, training=self._training)
 
         predictions: Dict[Text, tf.Tensor] = {}
 
